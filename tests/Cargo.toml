--- conflicted
+++ resolved
@@ -52,10 +52,6 @@
 path = "integration/ten_node_scale.rs"
 
 [[test]]
-<<<<<<< HEAD
-name = "full_workflow"
-path = "integration/full_workflow.rs"
-=======
 name = "comprehensive_e2e"
 path = "integration/comprehensive_e2e.rs"
 
@@ -74,7 +70,6 @@
 [features]
 default = []
 enable-libp2p = ["icn-node/with-libp2p", "icn-runtime/enable-libp2p"]
->>>>>>> b5c6d9ff
 
 [dependencies]
 reqwest.workspace = true
@@ -84,13 +79,10 @@
 assert_cmd = "2.0"
 predicates = "3.1"
 axum = { version = "0.8", features = ["json"] }
-<<<<<<< HEAD
-=======
 chrono = { version = "0.4", features = ["serde"] }
 anyhow = "1.0"
 base64 = "0.22"
 bincode = "1"
->>>>>>> b5c6d9ff
 icn-node = { path = "../crates/icn-node", features = ["with-libp2p"] }
 icn-runtime = { path = "../crates/icn-runtime", features = ["async"] }
 icn-governance = { path = "../crates/icn-governance" }
