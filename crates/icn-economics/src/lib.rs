--- conflicted
+++ resolved
@@ -25,10 +25,7 @@
 #[cfg(feature = "persist-sled")]
 pub use ledger::{SledManaLedger, SledResourceLedger};
 #[cfg(feature = "persist-sqlite")]
-<<<<<<< HEAD
 pub use ledger::{SqliteManaLedger, SqliteResourceLedger};
-=======
-pub use ledger::SqliteManaLedger;
 pub use mutual_aid::{grant_mutual_aid, use_mutual_aid, MUTUAL_AID_CLASS};
 pub use reputation_tokens::{
     grant_reputation_tokens, use_reputation_tokens, REPUTATION_CLASS,
@@ -60,7 +57,6 @@
     }
     bal
 }
->>>>>>> b5c6d9ff
 
 /// Abstraction over the persistence layer storing account balances.
 pub trait ManaLedger: Send + Sync {
