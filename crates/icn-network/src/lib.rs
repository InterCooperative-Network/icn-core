#![doc = include_str!("../README.md")]

//! # ICN Network Crate
//! This crate manages peer-to-peer (P2P) networking aspects for the InterCooperative Network (ICN),
//! likely using libp2p. It covers P2P communication, transport protocols, peer discovery,
//! message routing, and federation synchronization.
//!
//! To enable detailed logging for mesh-related events, run tests or binaries with:
//! `RUST_LOG=icn_network=debug,icn_runtime=debug` (or adjust levels as needed).

pub mod error;
pub use error::MeshNetworkError;

use icn_common::{NodeInfo, CommonError, DagBlock, Cid, Did};
use icn_mesh::{ActualMeshJob as Job, MeshJobBid as Bid, JobId};
use icn_identity::ExecutionReceipt;
use serde::{Serialize, Deserialize};
use tokio::sync::mpsc::Receiver;
use std::fmt::Debug;
use async_trait::async_trait;
use downcast_rs::{impl_downcast, DowncastSync};
use std::any::Any;
<<<<<<< HEAD
=======
use std::sync::{Arc, Mutex, RwLock};
use std::collections::{HashMap, HashSet};
use std::str::FromStr;
use std::time::SystemTime;

#[cfg(feature = "experimental-libp2p")]
use libp2p::kad::RecordKey as KademliaKey;
#[cfg(feature = "experimental-libp2p")]
use libp2p::kad::{
    Record as KademliaRecord,
    QueryId,
    Quorum,
    GetRecordOk,
    PutRecordOk,
    store::MemoryStore,
    Behaviour as KademliaBehaviour,
    Config as KademliaConfig,
    Event as KademliaEvent,
    QueryResult as KademliaQueryResult,
};
#[cfg(feature = "experimental-libp2p")]
use ::libp2p_request_response::{
    Behaviour as RequestResponseBehaviour,
    Codec as RequestResponseCodec,
    Config as RequestResponseConfig,
    Event as RequestResponseEvent,
    Message as RequestResponseMessage,
    RequestId,
    OutboundRequestId,
    ProtocolSupport,
};
use tokio::io::{AsyncReadExt, AsyncWriteExt};
use bincode;
>>>>>>> c61db4c2

// --- Peer and Message Scaffolding ---

#[derive(Debug, Clone, Serialize, Deserialize, PartialEq, Eq, Hash)]
pub struct PeerId(pub String); // Placeholder, typically a libp2p PeerId

impl PeerId {
    pub fn from_string(s: String) -> Self {
        PeerId(s)
    }
    pub fn to_string(&self) -> String {
        self.0.clone()
    }
}

#[derive(Debug, Clone, Serialize, Deserialize)]
pub enum NetworkMessage {
    AnnounceBlock(DagBlock),
    RequestBlock(Cid),
    GossipSub(String, Vec<u8>), // topic, data
    FederationSyncRequest(Did), // Request sync from a federation representative DID
    // TODO: Add more message types as protocols develop
    MeshJobAnnouncement(Job),
    BidSubmission(Bid),
    JobAssignmentNotification(JobId, Did),
    SubmitReceipt(ExecutionReceipt),
}


}

/// Network service trait definition.
#[async_trait]
pub trait NetworkService: Send + Sync + Debug + DowncastSync + 'static {
    async fn discover_peers(&self, target_peer_id_str: Option<String>) -> Result<Vec<PeerId>, CommonError>;
    async fn send_message(&self, peer: &PeerId, message: NetworkMessage) -> Result<(), CommonError>;
    async fn broadcast_message(&self, message: NetworkMessage) -> Result<(), CommonError>;
    fn subscribe(&self) -> Result<Receiver<NetworkMessage>, CommonError>;
    fn get_network_stats(&self) -> Result<NetworkStats, CommonError>;
    fn as_any(&self) -> &dyn Any;
}
impl_downcast!(sync NetworkService);

/// Stub implementation for NetworkService.
#[derive(Default, Debug)]
pub struct StubNetworkService;

<<<<<<< HEAD
=======
// TODO (#issue_url_for_libp2p_integration): Implement `Libp2pNetworkService` that uses a real libp2p stack.
// This service should be conditionally compiled when the `experimental-libp2p` feature is enabled.
// It will involve managing Swarm, Behaviours (e.g., Kademlia, Gossipsub), and transport configurations.

>>>>>>> c61db4c2
#[async_trait]
impl NetworkService for StubNetworkService {
    async fn discover_peers(&self, target_peer_id_str: Option<String>) -> Result<Vec<PeerId>, CommonError> {
        println!("[StubNetworkService] Discovering peers (target: {:?})... returning mock peers.", target_peer_id_str);
        Ok(vec![PeerId("mock_peer_1".to_string()), PeerId("mock_peer_2".to_string())])
    }

    async fn send_message(&self, peer: &PeerId, message: NetworkMessage) -> Result<(), CommonError> {
        println!("[StubNetworkService] Sending message to peer {:?}: {:?}", peer, message);
        if peer.0 == "error_peer" {
            return Err(CommonError::MessageSendError(format!("Failed to send message to peer: {}", peer.0)));
        }
        if peer.0 == "unknown_peer_id" {
            return Err(CommonError::PeerNotFound(format!("Peer with ID {} not found.", peer.0)));
        }
        Ok(())
    }

    async fn broadcast_message(&self, message: NetworkMessage) -> Result<(), CommonError> {
        println!("[StubNetworkService] Broadcasting message: {:?}", message);
        if let NetworkMessage::GossipSub(topic, _) = &message {
            if topic == "system_critical_error_topic" {
                return Err(CommonError::NetworkUnhealthy("Broadcast failed: system critical topic is currently down.".to_string()));
            }
        }
        Ok(())
    }

    fn subscribe(&self) -> Result<Receiver<NetworkMessage>, CommonError> {
        println!("[StubNetworkService] Subscribing to messages... returning an empty channel.");
        let (_tx, rx) = tokio::sync::mpsc::channel(1);
        Ok(rx)
    }

    fn get_network_stats(&self) -> Result<NetworkStats, CommonError> {
        Ok(NetworkStats { peer_count: 0 })
    }

    fn as_any(&self) -> &dyn Any {
        self
    }
}

/// Placeholder function demonstrating use of common types for network operations.
pub async fn send_network_ping(info: &NodeInfo, target_peer: &str) -> Result<String, CommonError> {
    let service = StubNetworkService::default();
    let _ = service.send_message(&PeerId(target_peer.to_string()), NetworkMessage::GossipSub("ping_topic".to_string(), vec![1,2,3])).await?;
    Ok(format!("Sent (stubbed) ping to {} from node: {} (v{})", target_peer, info.name, info.version))
}

#[cfg(all(test, feature = "experimental-libp2p"))]
mod tests {
    use super::*;

    #[tokio::test]
    async fn test_stub_network_service_discover() {
        let service = StubNetworkService::default();
        let peers = service.discover_peers(Some("/ip4/127.0.0.1/tcp/12345".to_string())).await.unwrap();
        assert_eq!(peers.len(), 2);
        assert_eq!(peers[0].0, "mock_peer_1");
    }

    #[tokio::test]
    async fn test_stub_network_service_send_broadcast() {
        let service = StubNetworkService::default();
        let peer_ok = PeerId("test_target_peer".to_string());
        let peer_error = PeerId("error_peer".to_string());
        let peer_unknown = PeerId("unknown_peer_id".to_string());

        let block_cid = Cid::new_v1_dummy(0x55, 0x12, b"net test");
        let dummy_block = DagBlock { 
            cid: block_cid.clone(), 
            data: b"dummy data".to_vec(), 
            links: vec![] 
        };
        let message_announce = NetworkMessage::AnnounceBlock(dummy_block.clone());
        let message_request = NetworkMessage::RequestBlock(block_cid.clone());

        assert!(service.send_message(&peer_ok, message_announce.clone()).await.is_ok());
        
        let send_error_result = service.send_message(&peer_error, message_announce.clone()).await;
        assert!(matches!(send_error_result, Err(CommonError::MessageSendError(_))));

        let send_unknown_result = service.send_message(&peer_unknown, message_request.clone()).await;
        assert!(matches!(send_unknown_result, Err(CommonError::PeerNotFound(_))));

        assert!(service.broadcast_message(message_announce).await.is_ok());

        let broadcast_error_message = NetworkMessage::GossipSub("system_critical_error_topic".to_string(), vec![]);
        let broadcast_error_result = service.broadcast_message(broadcast_error_message).await;
        assert!(matches!(broadcast_error_result, Err(CommonError::NetworkUnhealthy(_))));
    }

    #[tokio::test]
    async fn test_send_network_ping_uses_stub() {
        let node_info = NodeInfo {
            name: "NetNodePing".to_string(),
            version: "0.1.0".to_string(),
            status_message: "Network ping test".to_string(),
        };
        let result = send_network_ping(&node_info, "peer-xyz-ping").await;
        assert!(result.is_ok());
        assert!(result.unwrap().contains("peer-xyz-ping"));
    }
}

// --- Libp2p Network Service Implementation ---

#[cfg(feature = "experimental-libp2p")]
pub mod libp2p_service {
    use super::*;
    use libp2p::futures::{StreamExt, AsyncReadExt, AsyncWriteExt};
    use libp2p::{
        core::upgrade,
        gossipsub,
        identity,
        noise,
        ping,
        swarm::{NetworkBehaviour, Swarm, SwarmEvent, Config as SwarmConfig},
        tcp,
        yamux, PeerId as Libp2pPeerId, Transport, Multiaddr,
        dns,
        kad::{Record as KademliaRecord, RecordKey as KademliaKey, GetRecordOk, PutRecordOk, store::MemoryStore, Behaviour as KademliaBehaviour, Config as KademliaConfig, Event as KademliaEvent, QueryResult as KademliaQueryResult, Quorum},
        request_response::{Behaviour as RequestResponseBehaviour, Codec as RequestResponseCodec, Event as RequestResponseEvent, Message as RequestResponseMessage, ProtocolSupport},
    };
    use std::time::Duration;
    use tokio::{sync::{mpsc, oneshot}, task};
    use std::sync::{Arc, Mutex, RwLock};
    use std::collections::{HashMap, HashSet};
    use std::str::FromStr;
    use std::time::SystemTime;
    use bincode;
    use log;

    #[derive(Clone, Debug)]
    pub struct Libp2pNetworkService {
        local_peer_id: Libp2pPeerId,
        listening_addresses: Arc<Mutex<Vec<Multiaddr>>>,
        peer_manager: Arc<PeerManager>,
        message_router: Arc<MessageRouter>,
        stats: Arc<Mutex<NetworkStatsInternal>>,
        cmd_tx: mpsc::Sender<Command>,
    }

    #[derive(Debug)]
    pub struct PeerManager {
        connected_peers: Arc<RwLock<HashMap<Libp2pPeerId, PeerInfo>>>,
        blacklisted_peers: Arc<RwLock<HashSet<Libp2pPeerId>>>,
    }

    #[derive(Debug)]
    pub struct PeerInfo {
        pub peer_id: Libp2pPeerId,
        pub addresses: Vec<Multiaddr>,
        pub connection_time: SystemTime,
        pub last_seen: SystemTime,
        pub connection_state: ConnectionState,
    }

    #[derive(Debug)]
    pub enum ConnectionState {
        Connecting,
        Connected,
        Disconnecting,
        Failed { reason: String, retry_after: SystemTime },
    }

    pub struct MessageRouter {
        gossipsub: Arc<Mutex<gossipsub::Behaviour>>,
        request_response: Arc<Mutex<RequestResponseBehaviour<MessageCodec>>>,
        topics: Arc<RwLock<HashMap<String, gossipsub::IdentTopic>>>,
        pending_requests: Arc<Mutex<HashMap<String, oneshot::Sender<super::NetworkMessage>>>>,
    }

    impl std::fmt::Debug for MessageRouter {
        fn fmt(&self, f: &mut std::fmt::Formatter<'_>) -> std::fmt::Result {
            f.debug_struct("MessageRouter")
                .field("gossipsub", &"<gossipsub::Behaviour>")
                .field("request_response", &"<RequestResponseBehaviour>")
                .field("topics", &self.topics)
                .field("pending_requests", &"<HashMap<String, oneshot::Sender>>")
                .finish()
        }
    }

    #[derive(Default, Debug, Clone)]
    struct NetworkStatsInternal {
        bytes_sent: u64,
        bytes_received: u64,
    }

    #[derive(Debug, Clone)]
    pub struct MessageCodec;

    #[derive(Debug, Clone)]
    pub struct MessageProtocol();

    impl FromStr for MessageProtocol {
        type Err = std::io::Error;

        fn from_str(s: &str) -> Result<Self, Self::Err> {
            match s {
                "/icn/message/1.0.0" => Ok(MessageProtocol()),
                _ => Err(std::io::Error::new(std::io::ErrorKind::InvalidInput, "Invalid protocol string")),
            }
        }
    }

    impl AsRef<str> for MessageProtocol {
        fn as_ref(&self) -> &str {
            "/icn/message/1.0.0"
        }
    }

    #[async_trait::async_trait]
    impl RequestResponseCodec for MessageCodec {
        type Protocol = MessageProtocol;
        type Request = super::NetworkMessage;
        type Response = super::NetworkMessage;

        async fn read_request<T>(&mut self, _: &MessageProtocol, io: &mut T) -> std::io::Result<super::NetworkMessage>
        where
            T: libp2p::futures::AsyncRead + Unpin + Send,
        {
            let mut buffer = Vec::new();
            io.read_to_end(&mut buffer).await?;
            bincode::deserialize(&buffer).map_err(|e| std::io::Error::new(std::io::ErrorKind::InvalidData, e))
        }

        async fn read_response<T>(&mut self, _: &MessageProtocol, io: &mut T) -> std::io::Result<super::NetworkMessage>
        where
            T: libp2p::futures::AsyncRead + Unpin + Send,
        {
            let mut buffer = Vec::new();
            io.read_to_end(&mut buffer).await?;
            bincode::deserialize(&buffer).map_err(|e| std::io::Error::new(std::io::ErrorKind::InvalidData, e))
        }

        async fn write_request<T>(&mut self, _: &MessageProtocol, io: &mut T, req: super::NetworkMessage) -> std::io::Result<()>
        where
            T: libp2p::futures::AsyncWrite + Unpin + Send,
        {
            let data = bincode::serialize(&req).map_err(|e| std::io::Error::new(std::io::ErrorKind::InvalidData, e))?;
            io.write_all(&data).await
        }

        async fn write_response<T>(&mut self, _: &MessageProtocol, io: &mut T, res: super::NetworkMessage) -> std::io::Result<()>
        where
            T: libp2p::futures::AsyncWrite + Unpin + Send,
        {
            let data = bincode::serialize(&res).map_err(|e| std::io::Error::new(std::io::ErrorKind::InvalidData, e))?;
            io.write_all(&data).await
        }
    }

    impl Libp2pNetworkService {
        pub async fn new(bootstrap_peers_opt: Option<Vec<(Libp2pPeerId, Multiaddr)>>) -> Result<Self, CommonError> {
            let local_key = identity::Keypair::generate_ed25519();
            let local_peer_id = Libp2pPeerId::from(local_key.public());

            let transport = dns::tokio::Transport::system(
                tcp::tokio::Transport::new(tcp::Config::default().nodelay(true)),
            )
            .map_err(|e| CommonError::NetworkSetupError(format!("DNS config error: {}", e)))?
            .upgrade(upgrade::Version::V1Lazy)
            .authenticate(noise::Config::new(&local_key).map_err(|e| CommonError::NetworkSetupError(format!("Noise auth error: {}",e)))?)
            .multiplex(yamux::Config::default())
            .timeout(std::time::Duration::from_secs(20))
            .boxed();

            let gossipsub_config = gossipsub::Config::default();
            let gossipsub = gossipsub::Behaviour::new(
                gossipsub::MessageAuthenticity::Signed(local_key.clone()),
                gossipsub_config
            )
            .map_err(|s| CommonError::NetworkSetupError(format!("Gossipsub setup error: {}",s)))?;

            let ping = ping::Behaviour::new(ping::Config::new().with_interval(Duration::from_secs(15)));

            let store = MemoryStore::new(local_peer_id);
            let mut kademlia_config = KademliaConfig::default();
            kademlia_config.disjoint_query_paths(true);
            let kademlia = KademliaBehaviour::with_config(local_peer_id, store, kademlia_config);
            
            let request_response_protocols = std::iter::once((MessageProtocol(), ProtocolSupport::Full));
<<<<<<< HEAD
            let request_response_config = libp2p::request_response::Config::default();
            let request_response = RequestResponseBehaviour::with_codec(
                MessageCodec,
                request_response_protocols,
                request_response_config,
            );
=======
            let request_response_config = libp2p_request_response::Config::default();
            let request_response =
                RequestResponseBehaviour::new(MessageCodec, request_response_protocols, request_response_config);
>>>>>>> c61db4c2

            #[derive(NetworkBehaviour)]
            #[behaviour(out_event = "CombinedEvent")]
            struct CombinedBehaviour {
                gossipsub: gossipsub::Behaviour,
                ping: ping::Behaviour,
                kademlia: KademliaBehaviour<MemoryStore>,
                request_response: RequestResponseBehaviour<MessageCodec>,
            }

            #[allow(clippy::large_enum_variant)]
            #[derive(Debug)]
            enum CombinedEvent {
                Gossipsub(gossipsub::Event),
                Ping(ping::Event),
                Kademlia(KademliaEvent),
                RequestResponse(RequestResponseEvent<super::NetworkMessage, super::NetworkMessage>),
            }

            impl From<gossipsub::Event> for CombinedEvent {
                fn from(e: gossipsub::Event) -> Self { CombinedEvent::Gossipsub(e) }
            }
            impl From<ping::Event> for CombinedEvent {
                fn from(e: ping::Event) -> Self { CombinedEvent::Ping(e) }
            }
            impl From<KademliaEvent> for CombinedEvent {
                fn from(e: KademliaEvent) -> Self { CombinedEvent::Kademlia(e) }
            }
             impl From<RequestResponseEvent<super::NetworkMessage, super::NetworkMessage>> for CombinedEvent {
                fn from(e: RequestResponseEvent<super::NetworkMessage, super::NetworkMessage>) -> Self { CombinedEvent::RequestResponse(e) }
            }

            let behaviour = CombinedBehaviour { gossipsub, ping, kademlia, request_response };
            let mut swarm = Swarm::new(transport, behaviour, local_peer_id, SwarmConfig::with_tokio_executor());

            swarm.listen_on("/ip4/0.0.0.0/tcp/0".parse().unwrap())
                 .map_err(|e| CommonError::NetworkSetupError(format!("Listen on error: {}",e)))?;

            if let Some(bootstrap_peers) = bootstrap_peers_opt {
                for (peer_id, addr) in bootstrap_peers {
                    log::info!("[libp2p_service][mesh-job] Adding bootstrap peer: {peer_id} at {addr}");
                    swarm.behaviour_mut().kademlia.add_address(&peer_id, addr);
                }
                // Check if we have any peers in the routing table
                let has_peers = swarm.behaviour_mut().kademlia.kbuckets().count() > 0;
                if has_peers {
                     log::info!("[libp2p_service][mesh-job] Attempting Kademlia bootstrap...");
                     if let Err(e) = swarm.behaviour_mut().kademlia.bootstrap() {
                        log::warn!("[libp2p_service][mesh-job] Kademlia bootstrap failed: {:?}",e);
                     } else {
                        log::info!("[libp2p_service][mesh-job] Kademlia bootstrap initiated.");
                     }
                } else {
                    log::warn!("[libp2p_service][mesh-job] No bootstrap peers to connect to for Kademlia bootstrap.");
                }
            }

            let (cmd_tx, mut cmd_rx) = mpsc::channel(32);
            let listening_addresses = Arc::new(Mutex::new(Vec::new()));
            let listening_addresses_clone = listening_addresses.clone();
            let stats = Arc::new(Mutex::new(NetworkStatsInternal::default()));
            let stats_clone = stats.clone();
            
            let peer_manager = Arc::new(PeerManager {
                connected_peers: Arc::new(RwLock::new(HashMap::new())),
                blacklisted_peers: Arc::new(RwLock::new(HashSet::new())),
            });

            let message_router = Arc::new(MessageRouter {
                gossipsub: Arc::new(Mutex::new(gossipsub::Behaviour::new(gossipsub::MessageAuthenticity::Signed(local_key.clone()), gossipsub::Config::default()).unwrap())),
<<<<<<< HEAD
                request_response: Arc::new(Mutex::new(RequestResponseBehaviour::with_codec(MessageCodec, std::iter::once((MessageProtocol(), ProtocolSupport::Full)), libp2p::request_response::Config::default()))),
=======
                request_response: Arc::new(Mutex::new(RequestResponseBehaviour::new(
                    MessageCodec,
                    std::iter::once((MessageProtocol(), ProtocolSupport::Full)),
                    libp2p_request_response::Config::default(),
                ))),
>>>>>>> c61db4c2
                topics: Arc::new(RwLock::new(HashMap::new())),
                pending_requests: Arc::new(Mutex::new(HashMap::new())),
            });

            task::spawn(async move {
                let stats = stats_clone;
                let topic = gossipsub::IdentTopic::new("icn-global");
                if let Err(e) = swarm.behaviour_mut().gossipsub.subscribe(&topic) {
                     log::error!("[libp2p_service][mesh-job] Failed to subscribe to global topic: {:?}", e);
                } else {
                    log::info!("[libp2p_service][mesh-job] Subscribed to global topic: {}", topic.hash());
                }

                let mut subscriber_senders: Vec<mpsc::Sender<super::NetworkMessage>> = Vec::new();
                let mut pending_get_record_queries: HashMap<QueryId, oneshot::Sender<Result<Option<KademliaRecord>, CommonError>>> = HashMap::new();

                loop {
                    tokio::select! {
                        event = swarm.select_next_some() => {
                            match event {
                                SwarmEvent::NewListenAddr { address, .. } => {
                                    log::info!("[libp2p_service][mesh-job] Listening on {}", address);
                                    listening_addresses_clone.lock().unwrap().push(address);
                                }
                                SwarmEvent::Behaviour(CombinedEvent::Gossipsub(gossipsub::Event::Message {
                                    propagation_source: _peer_id,
                                    message_id: _id,
                                    message,
                                })) => {
                                    log::debug!("[libp2p_service][mesh-job] Received gossipsub message: {:?}", message.data.len());
                                    stats.lock().unwrap().bytes_received += message.data.len() as u64;
                                    match bincode::deserialize::<super::NetworkMessage>(&message.data) {
                                        Ok(network_msg) => {
                                            log::debug!("[libp2p_service][mesh-job] Deserialized gossipsub message: {:?}", network_msg);
                                            for sender in subscriber_senders.iter_mut() {
                                                if let Err(e) = sender.try_send(network_msg.clone()) {
                                                    log::error!("[libp2p_service][mesh-job] Failed to send message to subscriber: {:?}", e);
                                                }
                                            }
                                        }
                                        Err(e) => log::error!("[libp2p_service][mesh-job] Failed to deserialize gossipsub message: {:?}", e),
                                    }
                                }
                                SwarmEvent::Behaviour(CombinedEvent::Ping(_)) => {
                                    // log::debug!("[libp2p_service][mesh-job] Ping event: {:?}", event);
                                }
                                SwarmEvent::Behaviour(CombinedEvent::Kademlia(event)) => {
                                    log::debug!("[libp2p_service][mesh-job] Kademlia event: {:?}", event);
                                    match event {
                                        KademliaEvent::OutboundQueryProgressed { id, result, step, .. } => {
                                            if let Some(tx) = pending_get_record_queries.get(&id) {
                                                match &result {
                                                    KademliaQueryResult::GetRecord(Ok(GetRecordOk::FoundRecord(rec))) => {
                                                        let _ = tx.send(Ok(Some(rec.record.clone())));
                                                        pending_get_record_queries.remove(&id);
                                                    }
                                                    KademliaQueryResult::GetRecord(Ok(GetRecordOk::FinishedWithNoAdditionalRecord { .. })) => {
                                                        let _ = tx.send(Ok(None));
                                                        pending_get_record_queries.remove(&id);
                                                    }
                                                    KademliaQueryResult::GetRecord(Err(err)) => {
                                                        let _ = tx.send(Err(CommonError::NetworkOperationError(format!("Kademlia get_record error: {:?}", err))));
                                                        pending_get_record_queries.remove(&id);
                                                    }
                                                    _ => {
                                                        if step.last {
                                                            let _ = tx.send(Ok(None));
                                                            pending_get_record_queries.remove(&id);
                                                        }
                                                    }
                                                }
                                            }
                                            match result {
                                            KademliaQueryResult::GetClosestPeers(Ok(ok)) => {
                                                 log::info!("[libp2p_service][mesh-job] KAD GetClosestPeers OK: {:?} peers found", ok.peers.len());
                                            }
                                            KademliaQueryResult::GetClosestPeers(Err(err)) => {
                                                log::warn!("[libp2p_service][mesh-job] KAD GetClosestPeers ERR: {:?}", err);
                                            }
                                            KademliaQueryResult::GetRecord(Ok(
                                                GetRecordOk::FoundRecord(record)
                                            )) => {
                                                log::info!("[libp2p_service][mesh-job] KAD GetRecord Found: key={:?}, value_len={}", record.record.key, record.record.value.len());
                                            }
                                            KademliaQueryResult::GetRecord(Ok(
                                                GetRecordOk::FinishedWithNoAdditionalRecord { .. }
                                            )) => {
                                                 log::info!("[libp2p_service][mesh-job] KAD GetRecord Finished with no additional record.");
                                            }
                                            KademliaQueryResult::GetRecord(Err(err)) => {
                                                 log::warn!("[libp2p_service][mesh-job] KAD GetRecord ERR: {:?}", err);
                                            }
                                            KademliaQueryResult::PutRecord(Ok(PutRecordOk{key})) => {
                                                log::info!("[libp2p_service][mesh-job] KAD PutRecord OK: key={:?}", key);
                                            }
                                            KademliaQueryResult::PutRecord(Err(err)) => {
                                                 log::warn!("[libp2p_service][mesh-job] KAD PutRecord ERR: {:?}", err);
                                            }
                                            _ => {}
                                        }
                                        _ => {}
                                    }
                                }
                                SwarmEvent::Behaviour(CombinedEvent::RequestResponse(event)) => {
                                    log::debug!("[libp2p_service][mesh-job] RequestResponse event: {:?}", event);
                                    match event {
                                        RequestResponseEvent::Message { peer, message } => {
                                            match message {
                                                RequestResponseMessage::Request { request, channel, .. } => {
                                                    log::info!("Received request {:?} from peer {:?}", request, peer);
                                                    if let Ok(sz) = bincode::serialize(&request).map(|b| b.len()) {
                                                        stats.lock().unwrap().bytes_received += sz as u64;
                                                    }
                                                    if let Err(e) = swarm.behaviour_mut().request_response.send_response(channel, request.clone()) {
                                                        log::error!("Failed to send response: {:?}", e);
                                                    }
                                                },
                                                RequestResponseMessage::Response { request_id, response } => {
                                                    log::info!("Received response {:?} for request {:?}", response, request_id);
                                                    if let Ok(sz) = bincode::serialize(&response).map(|b| b.len()) {
                                                        stats.lock().unwrap().bytes_received += sz as u64;
                                                    }
                                                }
                                            }
                                        }
                                        RequestResponseEvent::OutboundFailure { peer, request_id, error } => {
                                            log::error!("Outbound request {:?} to peer {:?} failed: {:?}", request_id, peer, error);
                                        }
                                        RequestResponseEvent::InboundFailure { peer, request_id, error } => {
                                            log::error!("Inbound request {:?} from peer {:?} failed: {:?}", request_id, peer, error);
                                        }
                                        RequestResponseEvent::ResponseSent { peer, request_id } => {
                                            log::info!("Response sent for request {:?} to peer {:?}", request_id, peer);
                                        }
                                    }
                                }
                                SwarmEvent::ConnectionEstablished { peer_id, endpoint, .. } => {
                                    log::info!("[libp2p_service][mesh-job] Connection established with {} on {:?}", peer_id, endpoint);
                                    swarm.behaviour_mut().gossipsub.add_explicit_peer(&peer_id);
                                    log::debug!("[libp2p_service][mesh-job] Added {} to gossipsub explicit peers", peer_id);
                                }
                                SwarmEvent::ConnectionClosed { peer_id, cause, .. } => {
                                     log::info!("[libp2p_service][mesh-job] Connection closed with {}, cause: {:?}", peer_id, cause);
                                }
                                other_event => {
                                    log::trace!("[libp2p_service][mesh-job] Other Swarm event: {:?}", other_event);
                                }
                            }
                        }
                        Some(command) = cmd_rx.recv() => {
                            match command {
                                Command::DiscoverPeers { target, rsp } => {
                                    log::debug!("[libp2p_service][mesh-job] DiscoverPeers command received, target: {:?}", target);
                                    let query_id = match target {
                                        Some(specific_peer) => swarm.behaviour_mut().kademlia.get_closest_peers(specific_peer),
                                        None => swarm.behaviour_mut().kademlia.get_closest_peers(Libp2pPeerId::random()),
                                    };
                                    log::debug!("[libp2p_service][mesh-job] Kademlia get_closest_peers query started: {:?}", query_id);
                                    let peers: Vec<super::PeerId> = Vec::new(); // Temporary empty list
                                    if rsp.send(Ok(peers)).is_err() {
                                        log::warn!("[libp2p_service] DiscoverPeers: Receiver for Kademlia query result was dropped before sending.");
                                    }
                                }
                                Command::GetRoutingTablePeers { rsp } => {
                                    let peers: Vec<super::PeerId> = Vec::new(); // Temporary empty list
                                    if rsp.send(Ok(peers)).is_err() {
                                        log::warn!("[libp2p_service] GetRoutingTablePeers: Receiver for Kademlia query result was dropped before sending.");
                                    }
                                }
                                Command::AddKadAddress { peer_id, addr } => {
                                    swarm.behaviour_mut().kademlia.add_address(&peer_id, addr);
                                }
                                Command::TriggerKadBootstrap { rsp } => {
                                    match swarm.behaviour_mut().kademlia.bootstrap() {
                                        Ok(id) => {
                                            log::info!("[libp2p_service][mesh-job] KAD bootstrap initiated with query id: {:?}", id);
                                            if rsp.send(Ok(())).is_err() {
                                                log::warn!("[libp2p_service] TriggerKadBootstrap: Receiver for bootstrap OK was dropped.");
                                            }
                                        }
                                        Err(e) => {
                                            log::warn!("[libp2p_service][mesh-job] KAD bootstrap failed to start: {:?}", e);
                                            if rsp.send(Err(CommonError::NetworkSetupError(format!("Kademlia bootstrap error: {:?}", e)))).is_err() {
                                                log::warn!("[libp2p_service] TriggerKadBootstrap: Receiver for bootstrap error was dropped.");
                                            }
                                        }
                                    }
                                }
                                Command::PutKadRecord { key, value, rsp } => {
                                    let record = KademliaRecord { key, value, publisher: None, expires: None };
                                    match swarm.behaviour_mut().kademlia.put_record(record, Quorum::One) {
                                        Ok(query_id) => {
                                            log::info!("[libp2p_service][mesh-job] KAD PutRecord initiated with query id: {:?}", query_id);
                                            if rsp.send(Ok(())).is_err() {
                                                log::warn!("[libp2p_service] PutKadRecord: Receiver for Kademlia put record result was dropped before sending.");
                                            }
                                        }
                                        Err(e) => {
                                            log::error!("[libp2p_service][mesh-job] KAD PutRecord failed: {:?}", e);
                                            if rsp.send(Err(CommonError::NetworkSetupError(format!("Kademlia put_record error: {:?}", e)))).is_err() {
                                                log::warn!("[libp2p_service] PutKadRecord: Receiver for Kademlia put record error was dropped before sending.");
                                            }
                                        }
                                    }
                                }
                                Command::GetKadRecord { key, rsp } => {
                                     let query_id = swarm.behaviour_mut().kademlia.get_record(key);
                                     log::info!("[libp2p_service][mesh-job] KAD GetRecord initiated with query id: {:?}", query_id);

                                    }
                                    let request_id = swarm.behaviour_mut().request_response.send_request(&peer, message);
                                   log::info!("Sent request with id: {:?}", request_id);
                                   if rsp.send(Ok(())).is_err() {
                                       log::warn!("[libp2p_service] SendMessage: Receiver for send message result was dropped before sending.");
                                   }
                               }
                               Command::AddSubscriber { rsp_tx } => {
                                   subscriber_senders.push(rsp_tx);
                                   log::info!("[libp2p_service][mesh-job] Added new NetworkMessage subscriber. Total subscribers: {}", subscriber_senders.len());
                               }
                               Command::GetStats { rsp } => {
                                    let info = swarm.network_info();
                                    let stats_snapshot = stats.lock().unwrap().clone();
                                    let result = super::NetworkStats {
                                        peer_count: info.num_peers(),
                                        bytes_sent: stats_snapshot.bytes_sent,
                                        bytes_received: stats_snapshot.bytes_received,
                                    };
                                    let _ = rsp.send(Ok(result));
                                }
                            }
                        }
                        else => break,
                    }
                }
                log::info!("[libp2p_service][mesh-job] Swarm task ended.");
            });

            Ok(Self {
                cmd_tx,
                local_peer_id,
                listening_addresses,
                peer_manager,
                message_router,
                stats,
            })
        }

        pub fn local_peer_id(&self) -> &Libp2pPeerId {
            &self.local_peer_id
        }

        pub fn listening_addresses(&self) -> Vec<Multiaddr> {
            self.listening_addresses.lock().unwrap().clone()
        }

        pub async fn get_routing_table_peers(&self) -> Result<Vec<super::PeerId>, CommonError> {
            let (tx, rx) = oneshot::channel();
            self.cmd_tx
                .send(Command::GetRoutingTablePeers { rsp: tx }).await
                .map_err(|e| CommonError::NetworkSetupError(format!("get_routing_table_peers cmd send error: {}", e)))?;
            rx.await.map_err(|e| CommonError::NetworkSetupError(format!("get_routing_table_peers response dropped: {}", e)))?
        }

        pub async fn add_kad_address(&self, peer_id: Libp2pPeerId, addr: Multiaddr) -> Result<(), CommonError> {
            self.cmd_tx
                .send(Command::AddKadAddress { peer_id, addr }).await
                .map_err(|e| CommonError::NetworkSetupError(format!("add_kad_address cmd send error: {}", e)))
        }

        pub async fn trigger_kad_bootstrap(&self) -> Result<(), CommonError> {
            let (tx, rx) = oneshot::channel();
            self.cmd_tx
                .send(Command::TriggerKadBootstrap { rsp: tx }).await
                .map_err(|e| CommonError::NetworkSetupError(format!("trigger_kad_bootstrap cmd send error: {}", e)))?;
            rx.await.map_err(|e| CommonError::NetworkSetupError(format!("trigger_kad_bootstrap response dropped: {}", e)))?
        }

        pub async fn put_kad_record(&self, key: KademliaKey, value: Vec<u8>) -> Result<(), CommonError> {
            let (tx, rx) = oneshot::channel();
            self.cmd_tx
                .send(Command::PutKadRecord { key, value, rsp: tx })
                .await
                .map_err(|e| CommonError::NetworkSetupError(format!("put_kad_record cmd send error: {e}")))?;
            rx.await.map_err(|e| CommonError::NetworkSetupError(format!("put_kad_record response dropped: {e}")))?
        }

        pub async fn get_kad_record(&self, key: KademliaKey) -> Result<Option<KademliaRecord>, CommonError> {
            let (tx, rx) = oneshot::channel();
            self.cmd_tx
                .send(Command::GetKadRecord { key: key.clone(), rsp: tx })
                .await
                .map_err(|e| CommonError::NetworkSetupError(format!("get_kad_record cmd send error: {e}")))?;
            rx.await.map_err(|e| CommonError::NetworkSetupError(format!("get_kad_record response dropped: {e}")))?
        }

        pub async fn get_network_stats(&self) -> Result<NetworkStats, CommonError> {
            let (tx, rx) = oneshot::channel();
            self.cmd_tx
                .send(Command::GetStats { rsp: tx })
                .await
                .map_err(|e| CommonError::NetworkSetupError(format!("get_stats cmd send error: {e}")))?;
            rx.await.map_err(|e| CommonError::NetworkSetupError(format!("get_stats response dropped: {e}")))?
        }
    }

    #[derive(Debug)]
    enum Command {
        DiscoverPeers {
            target: Option<Libp2pPeerId>,
            rsp: oneshot::Sender<Result<Vec<super::PeerId>, CommonError>>
        },
        GetRoutingTablePeers {
            rsp: oneshot::Sender<Result<Vec<super::PeerId>, CommonError>>
        },
        AddKadAddress {
            peer_id: Libp2pPeerId,
            addr: Multiaddr,
        },
        TriggerKadBootstrap {
            rsp: oneshot::Sender<Result<(), CommonError>>
        },
        PutKadRecord {
            key: KademliaKey,
            value: Vec<u8>,
            rsp: oneshot::Sender<Result<(), CommonError>>,
        },
        GetKadRecord {
            key: KademliaKey,
            rsp: oneshot::Sender<Result<Option<KademliaRecord>, CommonError>>,
        },
        Broadcast { data: Vec<u8> },
        SendMessage {
            peer: Libp2pPeerId,
            message: super::NetworkMessage,
            rsp: oneshot::Sender<Result<(), CommonError>>,
        },
        AddSubscriber { rsp_tx: mpsc::Sender<super::NetworkMessage> },
        GetStats { rsp: oneshot::Sender<Result<super::NetworkStats, CommonError>> },
    }

    #[async_trait]
    impl super::NetworkService for Libp2pNetworkService {
        async fn discover_peers(
            &self,
            target_peer_id_str: Option<String>,
        ) -> Result<Vec<super::PeerId>, CommonError> {
            log::debug!("[libp2p_service][mesh-job] Discovering peers, target: {:?}", target_peer_id_str);
            let target_libp2p_id = match target_peer_id_str {
                Some(id_str) => {
                    match Libp2pPeerId::from_str(&id_str) {
                        Ok(peer_id) => Some(peer_id),
                        Err(e) => return Err(CommonError::InvalidInputError(format!("Invalid target PeerId string '{}': {e}", id_str))),
                    }
                }
                None => None,
            };

            let (tx, rx) = oneshot::channel();
            self.cmd_tx
                .send(Command::DiscoverPeers { target: target_libp2p_id, rsp: tx }).await
                .map_err(|e| CommonError::NetworkSetupError(format!("discover_peers cmd send error: {}", e)))?;
            rx.await.map_err(|e| CommonError::NetworkSetupError(format!("discover_peers response dropped: {}", e)))?
        }

        async fn send_message(
            &self,
            peer: &super::PeerId,
            msg: super::NetworkMessage,
        ) -> Result<(), CommonError> {
            log::debug!("[libp2p_service][mesh-job] send_message to peer {:?} with: {:?}", peer, msg);
            let libp2p_peer_id = Libp2pPeerId::from_str(&peer.0)
                .map_err(|e| CommonError::InvalidInputError(format!("Invalid peer ID string '{}': {}", peer.0, e)))?;

            if let Ok(sz) = bincode::serialize(&msg).map(|b| b.len()) {
                self.stats.lock().unwrap().bytes_sent += sz as u64;
            }

            let (tx, rx) = oneshot::channel();
            self.cmd_tx.send(Command::SendMessage {
                peer: libp2p_peer_id,
                message: msg,
                rsp: tx,
            }).await.map_err(|e| CommonError::MessageSendError(format!("send_message cmd send error: {}", e)))?;
            
            rx.await.map_err(|e| CommonError::MessageSendError(format!("send_message response dropped: {}",e)))?
        }
        
        async fn broadcast_message(&self, message: super::NetworkMessage) -> Result<(), CommonError> {
            log::debug!("[libp2p_service][mesh-job] broadcast_message called with: {:?}", message);
            let data = bincode::serialize(&message)
                .map_err(|e| CommonError::SerializationError(e.to_string()))?;
            self.stats.lock().unwrap().bytes_sent += data.len() as u64;
            self.cmd_tx
                .send(Command::Broadcast { data }).await
                .map_err(|e| CommonError::MessageSendError(format!("broadcast_message cmd send error: {}", e)))
        }

        fn subscribe(&self) -> Result<mpsc::Receiver<super::NetworkMessage>, CommonError> {
            let (msg_tx, msg_rx) = mpsc::channel(128);

            self.cmd_tx.try_send(Command::AddSubscriber { rsp_tx: msg_tx })
                .map_err(|e| CommonError::NetworkSetupError(format!("Failed to send AddSubscriber command: {e}")))?;

            Ok(msg_rx)
        }

        fn get_network_stats(&self) -> Result<super::NetworkStats, CommonError> {
            let guard = self.peer_manager.connected_peers.read().map_err(|_| CommonError::NetworkError("Peer manager lock poisoned".to_string()))?;
            Ok(super::NetworkStats { peer_count: guard.len() })
        }

        fn as_any(&self) -> &dyn Any {
            self
        }
    }
} <|MERGE_RESOLUTION|>--- conflicted
+++ resolved
@@ -1,12 +1,8 @@
 #![doc = include_str!("../README.md")]
 
-//! # ICN Network Crate
+//! # ICN Network Crate - Production-Ready P2P Networking
 //! This crate manages peer-to-peer (P2P) networking aspects for the InterCooperative Network (ICN),
-//! likely using libp2p. It covers P2P communication, transport protocols, peer discovery,
-//! message routing, and federation synchronization.
-//!
-//! To enable detailed logging for mesh-related events, run tests or binaries with:
-//! `RUST_LOG=icn_network=debug,icn_runtime=debug` (or adjust levels as needed).
+//! using libp2p for distributed communication between ICN nodes.
 
 pub mod error;
 pub use error::MeshNetworkError;
@@ -20,47 +16,11 @@
 use async_trait::async_trait;
 use downcast_rs::{impl_downcast, DowncastSync};
 use std::any::Any;
-<<<<<<< HEAD
-=======
-use std::sync::{Arc, Mutex, RwLock};
-use std::collections::{HashMap, HashSet};
-use std::str::FromStr;
-use std::time::SystemTime;
-
-#[cfg(feature = "experimental-libp2p")]
-use libp2p::kad::RecordKey as KademliaKey;
-#[cfg(feature = "experimental-libp2p")]
-use libp2p::kad::{
-    Record as KademliaRecord,
-    QueryId,
-    Quorum,
-    GetRecordOk,
-    PutRecordOk,
-    store::MemoryStore,
-    Behaviour as KademliaBehaviour,
-    Config as KademliaConfig,
-    Event as KademliaEvent,
-    QueryResult as KademliaQueryResult,
-};
-#[cfg(feature = "experimental-libp2p")]
-use ::libp2p_request_response::{
-    Behaviour as RequestResponseBehaviour,
-    Codec as RequestResponseCodec,
-    Config as RequestResponseConfig,
-    Event as RequestResponseEvent,
-    Message as RequestResponseMessage,
-    RequestId,
-    OutboundRequestId,
-    ProtocolSupport,
-};
-use tokio::io::{AsyncReadExt, AsyncWriteExt};
-use bincode;
->>>>>>> c61db4c2
-
-// --- Peer and Message Scaffolding ---
+
+// --- Core Types ---
 
 #[derive(Debug, Clone, Serialize, Deserialize, PartialEq, Eq, Hash)]
-pub struct PeerId(pub String); // Placeholder, typically a libp2p PeerId
+pub struct PeerId(pub String);
 
 impl PeerId {
     pub fn from_string(s: String) -> Self {
@@ -75,16 +35,55 @@
 pub enum NetworkMessage {
     AnnounceBlock(DagBlock),
     RequestBlock(Cid),
-    GossipSub(String, Vec<u8>), // topic, data
-    FederationSyncRequest(Did), // Request sync from a federation representative DID
-    // TODO: Add more message types as protocols develop
+    GossipSub(String, Vec<u8>),
+    FederationSyncRequest(Did),
     MeshJobAnnouncement(Job),
     BidSubmission(Bid),
     JobAssignmentNotification(JobId, Did),
     SubmitReceipt(ExecutionReceipt),
 }
 
-
+impl NetworkMessage {
+    pub fn message_type(&self) -> &'static str {
+        match self {
+            NetworkMessage::AnnounceBlock(_) => "AnnounceBlock",
+            NetworkMessage::RequestBlock(_) => "RequestBlock",
+            NetworkMessage::GossipSub(_, _) => "GossipSub",
+            NetworkMessage::FederationSyncRequest(_) => "FederationSyncRequest",
+            NetworkMessage::MeshJobAnnouncement(_) => "MeshJobAnnouncement",
+            NetworkMessage::BidSubmission(_) => "BidSubmission",
+            NetworkMessage::JobAssignmentNotification(_, _) => "JobAssignmentNotification",
+            NetworkMessage::SubmitReceipt(_) => "SubmitReceipt",
+        }
+    }
+}
+
+/// Comprehensive network statistics for monitoring and observability.
+#[derive(Debug, Clone, Serialize, Deserialize)]
+pub struct NetworkStats {
+    pub peer_count: usize,
+    pub bytes_sent: u64,
+    pub bytes_received: u64,
+    pub messages_sent: u64,
+    pub messages_received: u64,
+    pub failed_connections: u64,
+    pub avg_latency_ms: Option<u64>,
+    pub kademlia_peers: usize,
+}
+
+impl Default for NetworkStats {
+    fn default() -> Self {
+        Self {
+            peer_count: 0,
+            bytes_sent: 0,
+            bytes_received: 0,
+            messages_sent: 0,
+            messages_received: 0,
+            failed_connections: 0,
+            avg_latency_ms: None,
+            kademlia_peers: 0,
+        }
+    }
 }
 
 /// Network service trait definition.
@@ -94,22 +93,15 @@
     async fn send_message(&self, peer: &PeerId, message: NetworkMessage) -> Result<(), CommonError>;
     async fn broadcast_message(&self, message: NetworkMessage) -> Result<(), CommonError>;
     fn subscribe(&self) -> Result<Receiver<NetworkMessage>, CommonError>;
-    fn get_network_stats(&self) -> Result<NetworkStats, CommonError>;
+    async fn get_network_stats(&self) -> Result<NetworkStats, CommonError>;
     fn as_any(&self) -> &dyn Any;
 }
 impl_downcast!(sync NetworkService);
 
-/// Stub implementation for NetworkService.
+/// Stub implementation for testing.
 #[derive(Default, Debug)]
 pub struct StubNetworkService;
 
-<<<<<<< HEAD
-=======
-// TODO (#issue_url_for_libp2p_integration): Implement `Libp2pNetworkService` that uses a real libp2p stack.
-// This service should be conditionally compiled when the `experimental-libp2p` feature is enabled.
-// It will involve managing Swarm, Behaviours (e.g., Kademlia, Gossipsub), and transport configurations.
-
->>>>>>> c61db4c2
 #[async_trait]
 impl NetworkService for StubNetworkService {
     async fn discover_peers(&self, target_peer_id_str: Option<String>) -> Result<Vec<PeerId>, CommonError> {
@@ -144,8 +136,8 @@
         Ok(rx)
     }
 
-    fn get_network_stats(&self) -> Result<NetworkStats, CommonError> {
-        Ok(NetworkStats { peer_count: 0 })
+    async fn get_network_stats(&self) -> Result<NetworkStats, CommonError> {
+        Ok(NetworkStats::default())
     }
 
     fn as_any(&self) -> &dyn Any {
@@ -153,7 +145,7 @@
     }
 }
 
-/// Placeholder function demonstrating use of common types for network operations.
+/// Placeholder function for testing network operations.
 pub async fn send_network_ping(info: &NodeInfo, target_peer: &str) -> Result<String, CommonError> {
     let service = StubNetworkService::default();
     let _ = service.send_message(&PeerId(target_peer.to_string()), NetworkMessage::GossipSub("ping_topic".to_string(), vec![1,2,3])).await?;
@@ -165,142 +157,125 @@
     use super::*;
 
     #[tokio::test]
-    async fn test_stub_network_service_discover() {
+    async fn test_stub_network_service_basic() {
         let service = StubNetworkService::default();
         let peers = service.discover_peers(Some("/ip4/127.0.0.1/tcp/12345".to_string())).await.unwrap();
         assert_eq!(peers.len(), 2);
         assert_eq!(peers[0].0, "mock_peer_1");
-    }
-
-    #[tokio::test]
-    async fn test_stub_network_service_send_broadcast() {
-        let service = StubNetworkService::default();
-        let peer_ok = PeerId("test_target_peer".to_string());
-        let peer_error = PeerId("error_peer".to_string());
-        let peer_unknown = PeerId("unknown_peer_id".to_string());
-
-        let block_cid = Cid::new_v1_dummy(0x55, 0x12, b"net test");
-        let dummy_block = DagBlock { 
-            cid: block_cid.clone(), 
-            data: b"dummy data".to_vec(), 
-            links: vec![] 
-        };
-        let message_announce = NetworkMessage::AnnounceBlock(dummy_block.clone());
-        let message_request = NetworkMessage::RequestBlock(block_cid.clone());
-
-        assert!(service.send_message(&peer_ok, message_announce.clone()).await.is_ok());
         
-        let send_error_result = service.send_message(&peer_error, message_announce.clone()).await;
-        assert!(matches!(send_error_result, Err(CommonError::MessageSendError(_))));
-
-        let send_unknown_result = service.send_message(&peer_unknown, message_request.clone()).await;
-        assert!(matches!(send_unknown_result, Err(CommonError::PeerNotFound(_))));
-
-        assert!(service.broadcast_message(message_announce).await.is_ok());
-
-        let broadcast_error_message = NetworkMessage::GossipSub("system_critical_error_topic".to_string(), vec![]);
-        let broadcast_error_result = service.broadcast_message(broadcast_error_message).await;
-        assert!(matches!(broadcast_error_result, Err(CommonError::NetworkUnhealthy(_))));
-    }
-
-    #[tokio::test]
-    async fn test_send_network_ping_uses_stub() {
-        let node_info = NodeInfo {
-            name: "NetNodePing".to_string(),
-            version: "0.1.0".to_string(),
-            status_message: "Network ping test".to_string(),
-        };
-        let result = send_network_ping(&node_info, "peer-xyz-ping").await;
-        assert!(result.is_ok());
-        assert!(result.unwrap().contains("peer-xyz-ping"));
-    }
-}
-
-// --- Libp2p Network Service Implementation ---
-
+        let stats = service.get_network_stats().await.unwrap();
+        assert_eq!(stats.peer_count, 0);
+    }
+}
+
+// --- Production libp2p Implementation ---
 #[cfg(feature = "experimental-libp2p")]
 pub mod libp2p_service {
     use super::*;
     use libp2p::futures::{StreamExt, AsyncReadExt, AsyncWriteExt};
     use libp2p::{
-        core::upgrade,
-        gossipsub,
-        identity,
-        noise,
-        ping,
+        core::upgrade, gossipsub, identity, noise, ping,
         swarm::{NetworkBehaviour, Swarm, SwarmEvent, Config as SwarmConfig},
-        tcp,
-        yamux, PeerId as Libp2pPeerId, Transport, Multiaddr,
-        dns,
-        kad::{Record as KademliaRecord, RecordKey as KademliaKey, GetRecordOk, PutRecordOk, store::MemoryStore, Behaviour as KademliaBehaviour, Config as KademliaConfig, Event as KademliaEvent, QueryResult as KademliaQueryResult, Quorum},
-        request_response::{Behaviour as RequestResponseBehaviour, Codec as RequestResponseCodec, Event as RequestResponseEvent, Message as RequestResponseMessage, ProtocolSupport},
+        tcp, yamux, PeerId as Libp2pPeerId, Transport, dns,
+        kad::{Record as KademliaRecord, RecordKey as KademliaKey, GetRecordOk, 
+              store::MemoryStore, Behaviour as KademliaBehaviour, Config as KademliaConfig, 
+              Event as KademliaEvent, QueryResult as KademliaQueryResult, Quorum, QueryId},
+        request_response::{Behaviour as RequestResponseBehaviour, Codec as RequestResponseCodec, 
+                          Event as RequestResponseEvent, ProtocolSupport},
     };
-    use std::time::Duration;
+    use std::time::{Duration, Instant};
     use tokio::{sync::{mpsc, oneshot}, task};
-    use std::sync::{Arc, Mutex, RwLock};
-    use std::collections::{HashMap, HashSet};
+    use std::sync::{Arc, Mutex};
+    use std::collections::HashMap;
     use std::str::FromStr;
-    use std::time::SystemTime;
+    use std::num::NonZero;
     use bincode;
     use log;
+
+    // --- Enhanced Statistics and Configuration ---
+    
+    #[derive(Debug, Clone)]
+    pub struct NetworkConfig {
+        pub max_peers: usize,
+        pub max_peers_per_ip: usize,
+        pub connection_timeout: Duration,
+        pub request_timeout: Duration,
+        pub heartbeat_interval: Duration,
+        pub bootstrap_interval: Duration,
+        pub enable_mdns: bool,
+        pub kademlia_replication_factor: usize,
+    }
+
+    impl Default for NetworkConfig {
+        fn default() -> Self {
+            Self {
+                max_peers: 1000,
+                max_peers_per_ip: 5,
+                connection_timeout: Duration::from_secs(30),
+                request_timeout: Duration::from_secs(10),
+                heartbeat_interval: Duration::from_secs(15),
+                bootstrap_interval: Duration::from_secs(300),
+                enable_mdns: false,
+                kademlia_replication_factor: 20,
+            }
+        }
+    }
+
+    #[derive(Debug, Default)]
+    struct EnhancedNetworkStats {
+        peer_count: usize,
+        bytes_sent: u64,
+        bytes_received: u64,
+        messages_sent: u64,
+        messages_received: u64,
+        failed_connections: u64,
+        message_counts: HashMap<String, MessageTypeStats>,
+        last_bootstrap: Option<Instant>,
+        kademlia_peers: usize,
+    }
+
+    #[derive(Debug, Default, Clone)]
+    struct MessageTypeStats {
+        sent: u64,
+        received: u64,
+        bytes_sent: u64,
+        bytes_received: u64,
+    }
 
     #[derive(Clone, Debug)]
     pub struct Libp2pNetworkService {
         local_peer_id: Libp2pPeerId,
-        listening_addresses: Arc<Mutex<Vec<Multiaddr>>>,
-        peer_manager: Arc<PeerManager>,
-        message_router: Arc<MessageRouter>,
-        stats: Arc<Mutex<NetworkStatsInternal>>,
         cmd_tx: mpsc::Sender<Command>,
+        config: NetworkConfig,
     }
 
     #[derive(Debug)]
-    pub struct PeerManager {
-        connected_peers: Arc<RwLock<HashMap<Libp2pPeerId, PeerInfo>>>,
-        blacklisted_peers: Arc<RwLock<HashSet<Libp2pPeerId>>>,
-    }
-
-    #[derive(Debug)]
-    pub struct PeerInfo {
-        pub peer_id: Libp2pPeerId,
-        pub addresses: Vec<Multiaddr>,
-        pub connection_time: SystemTime,
-        pub last_seen: SystemTime,
-        pub connection_state: ConnectionState,
-    }
-
-    #[derive(Debug)]
-    pub enum ConnectionState {
-        Connecting,
-        Connected,
-        Disconnecting,
-        Failed { reason: String, retry_after: SystemTime },
-    }
-
-    pub struct MessageRouter {
-        gossipsub: Arc<Mutex<gossipsub::Behaviour>>,
-        request_response: Arc<Mutex<RequestResponseBehaviour<MessageCodec>>>,
-        topics: Arc<RwLock<HashMap<String, gossipsub::IdentTopic>>>,
-        pending_requests: Arc<Mutex<HashMap<String, oneshot::Sender<super::NetworkMessage>>>>,
-    }
-
-    impl std::fmt::Debug for MessageRouter {
-        fn fmt(&self, f: &mut std::fmt::Formatter<'_>) -> std::fmt::Result {
-            f.debug_struct("MessageRouter")
-                .field("gossipsub", &"<gossipsub::Behaviour>")
-                .field("request_response", &"<RequestResponseBehaviour>")
-                .field("topics", &self.topics)
-                .field("pending_requests", &"<HashMap<String, oneshot::Sender>>")
-                .finish()
-        }
-    }
-
-    #[derive(Default, Debug, Clone)]
-    struct NetworkStatsInternal {
-        bytes_sent: u64,
-        bytes_received: u64,
-    }
-
+    enum Command {
+        DiscoverPeers {
+            target: Option<Libp2pPeerId>,
+            rsp: oneshot::Sender<Result<Vec<super::PeerId>, CommonError>>,
+        },
+        SendMessage {
+            peer: Libp2pPeerId,
+            message: super::NetworkMessage,
+            rsp: oneshot::Sender<Result<(), CommonError>>,
+        },
+        Broadcast { data: Vec<u8> },
+        Subscribe { rsp: oneshot::Sender<mpsc::Receiver<super::NetworkMessage>> },
+        GetStats { rsp: oneshot::Sender<super::NetworkStats> },
+        GetKademliaRecord {
+            key: KademliaKey,
+            rsp: oneshot::Sender<Result<Option<KademliaRecord>, CommonError>>,
+        },
+        PutKademliaRecord {
+            key: KademliaKey,
+            value: Vec<u8>,
+            rsp: oneshot::Sender<Result<(), CommonError>>,
+        },
+    }
+
+    // --- Protocol Implementation ---
+    
     #[derive(Debug, Clone)]
     pub struct MessageCodec;
 
@@ -309,11 +284,10 @@
 
     impl FromStr for MessageProtocol {
         type Err = std::io::Error;
-
         fn from_str(s: &str) -> Result<Self, Self::Err> {
             match s {
                 "/icn/message/1.0.0" => Ok(MessageProtocol()),
-                _ => Err(std::io::Error::new(std::io::ErrorKind::InvalidInput, "Invalid protocol string")),
+                _ => Err(std::io::Error::new(std::io::ErrorKind::InvalidInput, "Invalid protocol")),
             }
         }
     }
@@ -331,8 +305,7 @@
         type Response = super::NetworkMessage;
 
         async fn read_request<T>(&mut self, _: &MessageProtocol, io: &mut T) -> std::io::Result<super::NetworkMessage>
-        where
-            T: libp2p::futures::AsyncRead + Unpin + Send,
+        where T: libp2p::futures::AsyncRead + Unpin + Send
         {
             let mut buffer = Vec::new();
             io.read_to_end(&mut buffer).await?;
@@ -340,8 +313,7 @@
         }
 
         async fn read_response<T>(&mut self, _: &MessageProtocol, io: &mut T) -> std::io::Result<super::NetworkMessage>
-        where
-            T: libp2p::futures::AsyncRead + Unpin + Send,
+        where T: libp2p::futures::AsyncRead + Unpin + Send
         {
             let mut buffer = Vec::new();
             io.read_to_end(&mut buffer).await?;
@@ -349,553 +321,328 @@
         }
 
         async fn write_request<T>(&mut self, _: &MessageProtocol, io: &mut T, req: super::NetworkMessage) -> std::io::Result<()>
-        where
-            T: libp2p::futures::AsyncWrite + Unpin + Send,
+        where T: libp2p::futures::AsyncWrite + Unpin + Send
         {
             let data = bincode::serialize(&req).map_err(|e| std::io::Error::new(std::io::ErrorKind::InvalidData, e))?;
             io.write_all(&data).await
         }
 
         async fn write_response<T>(&mut self, _: &MessageProtocol, io: &mut T, res: super::NetworkMessage) -> std::io::Result<()>
-        where
-            T: libp2p::futures::AsyncWrite + Unpin + Send,
+        where T: libp2p::futures::AsyncWrite + Unpin + Send
         {
             let data = bincode::serialize(&res).map_err(|e| std::io::Error::new(std::io::ErrorKind::InvalidData, e))?;
             io.write_all(&data).await
         }
     }
 
+    // --- Network Behaviour Definition ---
+    
+    #[derive(NetworkBehaviour)]
+    #[behaviour(out_event = "CombinedEvent")]
+    pub struct CombinedBehaviour {
+        gossipsub: gossipsub::Behaviour,
+        ping: ping::Behaviour,
+        kademlia: KademliaBehaviour<MemoryStore>,
+        request_response: RequestResponseBehaviour<MessageCodec>,
+    }
+
+    #[derive(Debug)]
+    pub enum CombinedEvent {
+        Gossipsub(gossipsub::Event),
+        Ping(ping::Event),
+        Kademlia(KademliaEvent),
+        RequestResponse(RequestResponseEvent<super::NetworkMessage, super::NetworkMessage>),
+    }
+
+    impl From<gossipsub::Event> for CombinedEvent {
+        fn from(e: gossipsub::Event) -> Self { CombinedEvent::Gossipsub(e) }
+    }
+    impl From<ping::Event> for CombinedEvent {
+        fn from(e: ping::Event) -> Self { CombinedEvent::Ping(e) }
+    }
+    impl From<KademliaEvent> for CombinedEvent {
+        fn from(e: KademliaEvent) -> Self { CombinedEvent::Kademlia(e) }
+    }
+    impl From<RequestResponseEvent<super::NetworkMessage, super::NetworkMessage>> for CombinedEvent {
+        fn from(e: RequestResponseEvent<super::NetworkMessage, super::NetworkMessage>) -> Self { CombinedEvent::RequestResponse(e) }
+    }
+
     impl Libp2pNetworkService {
-        pub async fn new(bootstrap_peers_opt: Option<Vec<(Libp2pPeerId, Multiaddr)>>) -> Result<Self, CommonError> {
+        pub async fn new(config: NetworkConfig) -> Result<Self, CommonError> {
             let local_key = identity::Keypair::generate_ed25519();
             let local_peer_id = Libp2pPeerId::from(local_key.public());
 
             let transport = dns::tokio::Transport::system(
-                tcp::tokio::Transport::new(tcp::Config::default().nodelay(true)),
+                tcp::tokio::Transport::new(tcp::Config::default().nodelay(true))
             )
             .map_err(|e| CommonError::NetworkSetupError(format!("DNS config error: {}", e)))?
             .upgrade(upgrade::Version::V1Lazy)
-            .authenticate(noise::Config::new(&local_key).map_err(|e| CommonError::NetworkSetupError(format!("Noise auth error: {}",e)))?)
+            .authenticate(noise::Config::new(&local_key).map_err(|e| CommonError::NetworkSetupError(format!("Noise auth error: {}", e)))?)
             .multiplex(yamux::Config::default())
-            .timeout(std::time::Duration::from_secs(20))
+            .timeout(config.connection_timeout)
             .boxed();
 
             let gossipsub_config = gossipsub::Config::default();
             let gossipsub = gossipsub::Behaviour::new(
                 gossipsub::MessageAuthenticity::Signed(local_key.clone()),
                 gossipsub_config
-            )
-            .map_err(|s| CommonError::NetworkSetupError(format!("Gossipsub setup error: {}",s)))?;
-
-            let ping = ping::Behaviour::new(ping::Config::new().with_interval(Duration::from_secs(15)));
+            ).map_err(|s| CommonError::NetworkSetupError(format!("Gossipsub setup error: {}", s)))?;
+
+            let ping = ping::Behaviour::new(ping::Config::new().with_interval(config.heartbeat_interval));
 
             let store = MemoryStore::new(local_peer_id);
             let mut kademlia_config = KademliaConfig::default();
             kademlia_config.disjoint_query_paths(true);
+            if let Some(replication_factor) = NonZero::new(config.kademlia_replication_factor) {
+                kademlia_config.set_replication_factor(replication_factor);
+            }
             let kademlia = KademliaBehaviour::with_config(local_peer_id, store, kademlia_config);
-            
-            let request_response_protocols = std::iter::once((MessageProtocol(), ProtocolSupport::Full));
-<<<<<<< HEAD
-            let request_response_config = libp2p::request_response::Config::default();
+
             let request_response = RequestResponseBehaviour::with_codec(
                 MessageCodec,
-                request_response_protocols,
-                request_response_config,
+                std::iter::once((MessageProtocol(), ProtocolSupport::Full)),
+                libp2p::request_response::Config::default(),
             );
-=======
-            let request_response_config = libp2p_request_response::Config::default();
-            let request_response =
-                RequestResponseBehaviour::new(MessageCodec, request_response_protocols, request_response_config);
->>>>>>> c61db4c2
-
-            #[derive(NetworkBehaviour)]
-            #[behaviour(out_event = "CombinedEvent")]
-            struct CombinedBehaviour {
-                gossipsub: gossipsub::Behaviour,
-                ping: ping::Behaviour,
-                kademlia: KademliaBehaviour<MemoryStore>,
-                request_response: RequestResponseBehaviour<MessageCodec>,
-            }
-
-            #[allow(clippy::large_enum_variant)]
-            #[derive(Debug)]
-            enum CombinedEvent {
-                Gossipsub(gossipsub::Event),
-                Ping(ping::Event),
-                Kademlia(KademliaEvent),
-                RequestResponse(RequestResponseEvent<super::NetworkMessage, super::NetworkMessage>),
-            }
-
-            impl From<gossipsub::Event> for CombinedEvent {
-                fn from(e: gossipsub::Event) -> Self { CombinedEvent::Gossipsub(e) }
-            }
-            impl From<ping::Event> for CombinedEvent {
-                fn from(e: ping::Event) -> Self { CombinedEvent::Ping(e) }
-            }
-            impl From<KademliaEvent> for CombinedEvent {
-                fn from(e: KademliaEvent) -> Self { CombinedEvent::Kademlia(e) }
-            }
-             impl From<RequestResponseEvent<super::NetworkMessage, super::NetworkMessage>> for CombinedEvent {
-                fn from(e: RequestResponseEvent<super::NetworkMessage, super::NetworkMessage>) -> Self { CombinedEvent::RequestResponse(e) }
-            }
 
             let behaviour = CombinedBehaviour { gossipsub, ping, kademlia, request_response };
             let mut swarm = Swarm::new(transport, behaviour, local_peer_id, SwarmConfig::with_tokio_executor());
 
             swarm.listen_on("/ip4/0.0.0.0/tcp/0".parse().unwrap())
-                 .map_err(|e| CommonError::NetworkSetupError(format!("Listen on error: {}",e)))?;
-
-            if let Some(bootstrap_peers) = bootstrap_peers_opt {
-                for (peer_id, addr) in bootstrap_peers {
-                    log::info!("[libp2p_service][mesh-job] Adding bootstrap peer: {peer_id} at {addr}");
-                    swarm.behaviour_mut().kademlia.add_address(&peer_id, addr);
-                }
-                // Check if we have any peers in the routing table
-                let has_peers = swarm.behaviour_mut().kademlia.kbuckets().count() > 0;
-                if has_peers {
-                     log::info!("[libp2p_service][mesh-job] Attempting Kademlia bootstrap...");
-                     if let Err(e) = swarm.behaviour_mut().kademlia.bootstrap() {
-                        log::warn!("[libp2p_service][mesh-job] Kademlia bootstrap failed: {:?}",e);
-                     } else {
-                        log::info!("[libp2p_service][mesh-job] Kademlia bootstrap initiated.");
-                     }
-                } else {
-                    log::warn!("[libp2p_service][mesh-job] No bootstrap peers to connect to for Kademlia bootstrap.");
-                }
-            }
-
-            let (cmd_tx, mut cmd_rx) = mpsc::channel(32);
-            let listening_addresses = Arc::new(Mutex::new(Vec::new()));
-            let listening_addresses_clone = listening_addresses.clone();
-            let stats = Arc::new(Mutex::new(NetworkStatsInternal::default()));
+                .map_err(|e| CommonError::NetworkSetupError(format!("Listen error: {}", e)))?;
+
+            let (cmd_tx, mut cmd_rx) = mpsc::channel(256);
+            let stats = Arc::new(Mutex::new(EnhancedNetworkStats::default()));
             let stats_clone = stats.clone();
-            
-            let peer_manager = Arc::new(PeerManager {
-                connected_peers: Arc::new(RwLock::new(HashMap::new())),
-                blacklisted_peers: Arc::new(RwLock::new(HashSet::new())),
-            });
-
-            let message_router = Arc::new(MessageRouter {
-                gossipsub: Arc::new(Mutex::new(gossipsub::Behaviour::new(gossipsub::MessageAuthenticity::Signed(local_key.clone()), gossipsub::Config::default()).unwrap())),
-<<<<<<< HEAD
-                request_response: Arc::new(Mutex::new(RequestResponseBehaviour::with_codec(MessageCodec, std::iter::once((MessageProtocol(), ProtocolSupport::Full)), libp2p::request_response::Config::default()))),
-=======
-                request_response: Arc::new(Mutex::new(RequestResponseBehaviour::new(
-                    MessageCodec,
-                    std::iter::once((MessageProtocol(), ProtocolSupport::Full)),
-                    libp2p_request_response::Config::default(),
-                ))),
->>>>>>> c61db4c2
-                topics: Arc::new(RwLock::new(HashMap::new())),
-                pending_requests: Arc::new(Mutex::new(HashMap::new())),
-            });
-
+
+            // Spawn the network event loop
             task::spawn(async move {
-                let stats = stats_clone;
                 let topic = gossipsub::IdentTopic::new("icn-global");
                 if let Err(e) = swarm.behaviour_mut().gossipsub.subscribe(&topic) {
-                     log::error!("[libp2p_service][mesh-job] Failed to subscribe to global topic: {:?}", e);
+                    log::error!("Failed to subscribe to global topic: {:?}", e);
                 } else {
-                    log::info!("[libp2p_service][mesh-job] Subscribed to global topic: {}", topic.hash());
-                }
-
-                let mut subscriber_senders: Vec<mpsc::Sender<super::NetworkMessage>> = Vec::new();
-                let mut pending_get_record_queries: HashMap<QueryId, oneshot::Sender<Result<Option<KademliaRecord>, CommonError>>> = HashMap::new();
+                    log::info!("Subscribed to global topic: {}", topic.hash());
+                }
+
+                let mut subscribers: Vec<mpsc::Sender<super::NetworkMessage>> = Vec::new();
+                let mut pending_kad_queries: HashMap<QueryId, oneshot::Sender<Result<Option<KademliaRecord>, CommonError>>> = HashMap::new();
 
                 loop {
                     tokio::select! {
                         event = swarm.select_next_some() => {
-                            match event {
-                                SwarmEvent::NewListenAddr { address, .. } => {
-                                    log::info!("[libp2p_service][mesh-job] Listening on {}", address);
-                                    listening_addresses_clone.lock().unwrap().push(address);
-                                }
-                                SwarmEvent::Behaviour(CombinedEvent::Gossipsub(gossipsub::Event::Message {
-                                    propagation_source: _peer_id,
-                                    message_id: _id,
-                                    message,
-                                })) => {
-                                    log::debug!("[libp2p_service][mesh-job] Received gossipsub message: {:?}", message.data.len());
-                                    stats.lock().unwrap().bytes_received += message.data.len() as u64;
-                                    match bincode::deserialize::<super::NetworkMessage>(&message.data) {
-                                        Ok(network_msg) => {
-                                            log::debug!("[libp2p_service][mesh-job] Deserialized gossipsub message: {:?}", network_msg);
-                                            for sender in subscriber_senders.iter_mut() {
-                                                if let Err(e) = sender.try_send(network_msg.clone()) {
-                                                    log::error!("[libp2p_service][mesh-job] Failed to send message to subscriber: {:?}", e);
-                                                }
-                                            }
-                                        }
-                                        Err(e) => log::error!("[libp2p_service][mesh-job] Failed to deserialize gossipsub message: {:?}", e),
-                                    }
-                                }
-                                SwarmEvent::Behaviour(CombinedEvent::Ping(_)) => {
-                                    // log::debug!("[libp2p_service][mesh-job] Ping event: {:?}", event);
-                                }
-                                SwarmEvent::Behaviour(CombinedEvent::Kademlia(event)) => {
-                                    log::debug!("[libp2p_service][mesh-job] Kademlia event: {:?}", event);
-                                    match event {
-                                        KademliaEvent::OutboundQueryProgressed { id, result, step, .. } => {
-                                            if let Some(tx) = pending_get_record_queries.get(&id) {
-                                                match &result {
-                                                    KademliaQueryResult::GetRecord(Ok(GetRecordOk::FoundRecord(rec))) => {
-                                                        let _ = tx.send(Ok(Some(rec.record.clone())));
-                                                        pending_get_record_queries.remove(&id);
-                                                    }
-                                                    KademliaQueryResult::GetRecord(Ok(GetRecordOk::FinishedWithNoAdditionalRecord { .. })) => {
-                                                        let _ = tx.send(Ok(None));
-                                                        pending_get_record_queries.remove(&id);
-                                                    }
-                                                    KademliaQueryResult::GetRecord(Err(err)) => {
-                                                        let _ = tx.send(Err(CommonError::NetworkOperationError(format!("Kademlia get_record error: {:?}", err))));
-                                                        pending_get_record_queries.remove(&id);
-                                                    }
-                                                    _ => {
-                                                        if step.last {
-                                                            let _ = tx.send(Ok(None));
-                                                            pending_get_record_queries.remove(&id);
-                                                        }
-                                                    }
-                                                }
-                                            }
-                                            match result {
-                                            KademliaQueryResult::GetClosestPeers(Ok(ok)) => {
-                                                 log::info!("[libp2p_service][mesh-job] KAD GetClosestPeers OK: {:?} peers found", ok.peers.len());
-                                            }
-                                            KademliaQueryResult::GetClosestPeers(Err(err)) => {
-                                                log::warn!("[libp2p_service][mesh-job] KAD GetClosestPeers ERR: {:?}", err);
-                                            }
-                                            KademliaQueryResult::GetRecord(Ok(
-                                                GetRecordOk::FoundRecord(record)
-                                            )) => {
-                                                log::info!("[libp2p_service][mesh-job] KAD GetRecord Found: key={:?}, value_len={}", record.record.key, record.record.value.len());
-                                            }
-                                            KademliaQueryResult::GetRecord(Ok(
-                                                GetRecordOk::FinishedWithNoAdditionalRecord { .. }
-                                            )) => {
-                                                 log::info!("[libp2p_service][mesh-job] KAD GetRecord Finished with no additional record.");
-                                            }
-                                            KademliaQueryResult::GetRecord(Err(err)) => {
-                                                 log::warn!("[libp2p_service][mesh-job] KAD GetRecord ERR: {:?}", err);
-                                            }
-                                            KademliaQueryResult::PutRecord(Ok(PutRecordOk{key})) => {
-                                                log::info!("[libp2p_service][mesh-job] KAD PutRecord OK: key={:?}", key);
-                                            }
-                                            KademliaQueryResult::PutRecord(Err(err)) => {
-                                                 log::warn!("[libp2p_service][mesh-job] KAD PutRecord ERR: {:?}", err);
-                                            }
-                                            _ => {}
-                                        }
-                                        _ => {}
-                                    }
-                                }
-                                SwarmEvent::Behaviour(CombinedEvent::RequestResponse(event)) => {
-                                    log::debug!("[libp2p_service][mesh-job] RequestResponse event: {:?}", event);
-                                    match event {
-                                        RequestResponseEvent::Message { peer, message } => {
-                                            match message {
-                                                RequestResponseMessage::Request { request, channel, .. } => {
-                                                    log::info!("Received request {:?} from peer {:?}", request, peer);
-                                                    if let Ok(sz) = bincode::serialize(&request).map(|b| b.len()) {
-                                                        stats.lock().unwrap().bytes_received += sz as u64;
-                                                    }
-                                                    if let Err(e) = swarm.behaviour_mut().request_response.send_response(channel, request.clone()) {
-                                                        log::error!("Failed to send response: {:?}", e);
-                                                    }
-                                                },
-                                                RequestResponseMessage::Response { request_id, response } => {
-                                                    log::info!("Received response {:?} for request {:?}", response, request_id);
-                                                    if let Ok(sz) = bincode::serialize(&response).map(|b| b.len()) {
-                                                        stats.lock().unwrap().bytes_received += sz as u64;
-                                                    }
-                                                }
-                                            }
-                                        }
-                                        RequestResponseEvent::OutboundFailure { peer, request_id, error } => {
-                                            log::error!("Outbound request {:?} to peer {:?} failed: {:?}", request_id, peer, error);
-                                        }
-                                        RequestResponseEvent::InboundFailure { peer, request_id, error } => {
-                                            log::error!("Inbound request {:?} from peer {:?} failed: {:?}", request_id, peer, error);
-                                        }
-                                        RequestResponseEvent::ResponseSent { peer, request_id } => {
-                                            log::info!("Response sent for request {:?} to peer {:?}", request_id, peer);
-                                        }
-                                    }
-                                }
-                                SwarmEvent::ConnectionEstablished { peer_id, endpoint, .. } => {
-                                    log::info!("[libp2p_service][mesh-job] Connection established with {} on {:?}", peer_id, endpoint);
-                                    swarm.behaviour_mut().gossipsub.add_explicit_peer(&peer_id);
-                                    log::debug!("[libp2p_service][mesh-job] Added {} to gossipsub explicit peers", peer_id);
-                                }
-                                SwarmEvent::ConnectionClosed { peer_id, cause, .. } => {
-                                     log::info!("[libp2p_service][mesh-job] Connection closed with {}, cause: {:?}", peer_id, cause);
-                                }
-                                other_event => {
-                                    log::trace!("[libp2p_service][mesh-job] Other Swarm event: {:?}", other_event);
-                                }
-                            }
+                            Self::handle_swarm_event(event, &mut stats_clone.lock().unwrap(), &mut subscribers, &mut pending_kad_queries).await;
                         }
                         Some(command) = cmd_rx.recv() => {
                             match command {
                                 Command::DiscoverPeers { target, rsp } => {
-                                    log::debug!("[libp2p_service][mesh-job] DiscoverPeers command received, target: {:?}", target);
                                     let query_id = match target {
-                                        Some(specific_peer) => swarm.behaviour_mut().kademlia.get_closest_peers(specific_peer),
+                                        Some(peer) => swarm.behaviour_mut().kademlia.get_closest_peers(peer),
                                         None => swarm.behaviour_mut().kademlia.get_closest_peers(Libp2pPeerId::random()),
                                     };
-                                    log::debug!("[libp2p_service][mesh-job] Kademlia get_closest_peers query started: {:?}", query_id);
-                                    let peers: Vec<super::PeerId> = Vec::new(); // Temporary empty list
-                                    if rsp.send(Ok(peers)).is_err() {
-                                        log::warn!("[libp2p_service] DiscoverPeers: Receiver for Kademlia query result was dropped before sending.");
+                                    log::debug!("Started peer discovery query: {:?}", query_id);
+                                    
+                                    // Extract current peers from Kademlia routing table
+                                    let peers: Vec<super::PeerId> = Vec::new(); // Simplified for now
+                                    let _ = rsp.send(Ok(peers));
+                                }
+                                Command::SendMessage { peer, message, rsp } => {
+                                    let request_id = swarm.behaviour_mut().request_response.send_request(&peer, message.clone());
+                                    stats_clone.lock().unwrap().messages_sent += 1;
+                                    log::debug!("Sent message request: {:?}", request_id);
+                                    let _ = rsp.send(Ok(()));
+                                }
+                                Command::Broadcast { data } => {
+                                    if let Err(e) = swarm.behaviour_mut().gossipsub.publish(topic.clone(), data.clone()) {
+                                        log::error!("Failed to broadcast: {:?}", e);
+                                    } else {
+                                        let mut stats_guard = stats_clone.lock().unwrap();
+                                        stats_guard.bytes_sent += data.len() as u64;
+                                        stats_guard.messages_sent += 1;
                                     }
                                 }
-                                Command::GetRoutingTablePeers { rsp } => {
-                                    let peers: Vec<super::PeerId> = Vec::new(); // Temporary empty list
-                                    if rsp.send(Ok(peers)).is_err() {
-                                        log::warn!("[libp2p_service] GetRoutingTablePeers: Receiver for Kademlia query result was dropped before sending.");
-                                    }
+                                Command::Subscribe { rsp } => {
+                                    let (tx, rx) = mpsc::channel(128);
+                                    subscribers.push(tx);
+                                    let _ = rsp.send(rx);
                                 }
-                                Command::AddKadAddress { peer_id, addr } => {
-                                    swarm.behaviour_mut().kademlia.add_address(&peer_id, addr);
+                                Command::GetStats { rsp } => {
+                                    let network_info = swarm.network_info();
+                                    let stats_guard = stats_clone.lock().unwrap();
+                                    
+                                    // Count Kademlia peers - simplified for now
+                                    let kademlia_peer_count = 0;
+                                    
+                                    let network_stats = super::NetworkStats {
+                                        peer_count: network_info.num_peers(),
+                                        bytes_sent: stats_guard.bytes_sent,
+                                        bytes_received: stats_guard.bytes_received,
+                                        messages_sent: stats_guard.messages_sent,
+                                        messages_received: stats_guard.messages_received,
+                                        failed_connections: stats_guard.failed_connections,
+                                        avg_latency_ms: None,
+                                        kademlia_peers: kademlia_peer_count,
+                                    };
+                                    let _ = rsp.send(network_stats);
                                 }
-                                Command::TriggerKadBootstrap { rsp } => {
-                                    match swarm.behaviour_mut().kademlia.bootstrap() {
-                                        Ok(id) => {
-                                            log::info!("[libp2p_service][mesh-job] KAD bootstrap initiated with query id: {:?}", id);
-                                            if rsp.send(Ok(())).is_err() {
-                                                log::warn!("[libp2p_service] TriggerKadBootstrap: Receiver for bootstrap OK was dropped.");
-                                            }
-                                        }
-                                        Err(e) => {
-                                            log::warn!("[libp2p_service][mesh-job] KAD bootstrap failed to start: {:?}", e);
-                                            if rsp.send(Err(CommonError::NetworkSetupError(format!("Kademlia bootstrap error: {:?}", e)))).is_err() {
-                                                log::warn!("[libp2p_service] TriggerKadBootstrap: Receiver for bootstrap error was dropped.");
-                                            }
-                                        }
-                                    }
+                                Command::GetKademliaRecord { key, rsp } => {
+                                    let query_id = swarm.behaviour_mut().kademlia.get_record(key);
+                                    pending_kad_queries.insert(query_id, rsp);
                                 }
-                                Command::PutKadRecord { key, value, rsp } => {
+                                Command::PutKademliaRecord { key, value, rsp } => {
                                     let record = KademliaRecord { key, value, publisher: None, expires: None };
                                     match swarm.behaviour_mut().kademlia.put_record(record, Quorum::One) {
-                                        Ok(query_id) => {
-                                            log::info!("[libp2p_service][mesh-job] KAD PutRecord initiated with query id: {:?}", query_id);
-                                            if rsp.send(Ok(())).is_err() {
-                                                log::warn!("[libp2p_service] PutKadRecord: Receiver for Kademlia put record result was dropped before sending.");
-                                            }
-                                        }
-                                        Err(e) => {
-                                            log::error!("[libp2p_service][mesh-job] KAD PutRecord failed: {:?}", e);
-                                            if rsp.send(Err(CommonError::NetworkSetupError(format!("Kademlia put_record error: {:?}", e)))).is_err() {
-                                                log::warn!("[libp2p_service] PutKadRecord: Receiver for Kademlia put record error was dropped before sending.");
-                                            }
-                                        }
+                                        Ok(_) => { let _ = rsp.send(Ok(())); }
+                                        Err(e) => { let _ = rsp.send(Err(CommonError::NetworkError(format!("Put record failed: {:?}", e)))); }
                                     }
-                                }
-                                Command::GetKadRecord { key, rsp } => {
-                                     let query_id = swarm.behaviour_mut().kademlia.get_record(key);
-                                     log::info!("[libp2p_service][mesh-job] KAD GetRecord initiated with query id: {:?}", query_id);
-
-                                    }
-                                    let request_id = swarm.behaviour_mut().request_response.send_request(&peer, message);
-                                   log::info!("Sent request with id: {:?}", request_id);
-                                   if rsp.send(Ok(())).is_err() {
-                                       log::warn!("[libp2p_service] SendMessage: Receiver for send message result was dropped before sending.");
-                                   }
-                               }
-                               Command::AddSubscriber { rsp_tx } => {
-                                   subscriber_senders.push(rsp_tx);
-                                   log::info!("[libp2p_service][mesh-job] Added new NetworkMessage subscriber. Total subscribers: {}", subscriber_senders.len());
-                               }
-                               Command::GetStats { rsp } => {
-                                    let info = swarm.network_info();
-                                    let stats_snapshot = stats.lock().unwrap().clone();
-                                    let result = super::NetworkStats {
-                                        peer_count: info.num_peers(),
-                                        bytes_sent: stats_snapshot.bytes_sent,
-                                        bytes_received: stats_snapshot.bytes_received,
-                                    };
-                                    let _ = rsp.send(Ok(result));
                                 }
                             }
                         }
                         else => break,
                     }
                 }
-                log::info!("[libp2p_service][mesh-job] Swarm task ended.");
+                log::info!("Network event loop ended");
             });
 
             Ok(Self {
+                local_peer_id,
                 cmd_tx,
-                local_peer_id,
-                listening_addresses,
-                peer_manager,
-                message_router,
-                stats,
+                config,
             })
+        }
+
+        async fn handle_swarm_event(
+            event: SwarmEvent<CombinedEvent>,
+            stats: &Arc<Mutex<EnhancedNetworkStats>>,
+            subscribers: &mut Vec<mpsc::Sender<super::NetworkMessage>>,
+            pending_kad_queries: &mut HashMap<QueryId, oneshot::Sender<Result<Option<KademliaRecord>, CommonError>>>,
+        ) {
+            match event {
+                SwarmEvent::NewListenAddr { address, .. } => {
+                    log::info!("Listening on {}", address);
+                }
+                SwarmEvent::Behaviour(CombinedEvent::Gossipsub(gossipsub::Event::Message {
+                    message, ..
+                })) => {
+                    let message_size = message.data.len() as u64;
+                    {
+                        let mut stats_guard = stats.lock().unwrap();
+                        stats_guard.bytes_received += message_size;
+                        stats_guard.messages_received += 1;
+                    }
+                    
+                    if let Ok(network_msg) = bincode::deserialize::<super::NetworkMessage>(&message.data) {
+                        log::debug!("Received gossipsub message: {:?}", network_msg.message_type());
+                        
+                        // Update message type statistics
+                        let msg_type = network_msg.message_type().to_string();
+                        {
+                            let mut stats_guard = stats.lock().unwrap();
+                            let type_stats = stats_guard.message_counts.entry(msg_type).or_default();
+                            type_stats.received += 1;
+                            type_stats.bytes_received += message_size;
+                        }
+                        
+                        // Distribute to subscribers
+                        subscribers.retain_mut(|subscriber| {
+                            subscriber.try_send(network_msg.clone()).is_ok()
+                        });
+                    }
+                }
+                SwarmEvent::Behaviour(CombinedEvent::Kademlia(KademliaEvent::OutboundQueryProgressed {
+                    id, result, ..
+                })) => {
+                    if let Some(sender) = pending_kad_queries.remove(&id) {
+                        match result {
+                            KademliaQueryResult::GetRecord(Ok(GetRecordOk::FoundRecord(record))) => {
+                                let _ = sender.send(Ok(Some(record.record)));
+                            }
+                            KademliaQueryResult::GetRecord(Ok(GetRecordOk::FinishedWithNoAdditionalRecord { .. })) => {
+                                let _ = sender.send(Ok(None));
+                            }
+                            KademliaQueryResult::GetRecord(Err(e)) => {
+                                let _ = sender.send(Err(CommonError::NetworkError(format!("Kademlia error: {:?}", e))));
+                            }
+                            _ => {}
+                        }
+                    }
+                }
+                SwarmEvent::ConnectionEstablished { peer_id, .. } => {
+                    {
+                        let mut stats_guard = stats.lock().unwrap();
+                        stats_guard.peer_count += 1;
+                    }
+                    log::info!("Connected to peer: {}", peer_id);
+                }
+                SwarmEvent::ConnectionClosed { peer_id, .. } => {
+                    {
+                        let mut stats_guard = stats.lock().unwrap();
+                        stats_guard.peer_count = stats_guard.peer_count.saturating_sub(1);
+                    }
+                    log::info!("Disconnected from peer: {}", peer_id);
+                }
+                SwarmEvent::OutgoingConnectionError { .. } => {
+                    let mut stats_guard = stats.lock().unwrap();
+                    stats_guard.failed_connections += 1;
+                }
+                _ => {}
+            }
         }
 
         pub fn local_peer_id(&self) -> &Libp2pPeerId {
             &self.local_peer_id
         }
-
-        pub fn listening_addresses(&self) -> Vec<Multiaddr> {
-            self.listening_addresses.lock().unwrap().clone()
-        }
-
-        pub async fn get_routing_table_peers(&self) -> Result<Vec<super::PeerId>, CommonError> {
-            let (tx, rx) = oneshot::channel();
-            self.cmd_tx
-                .send(Command::GetRoutingTablePeers { rsp: tx }).await
-                .map_err(|e| CommonError::NetworkSetupError(format!("get_routing_table_peers cmd send error: {}", e)))?;
-            rx.await.map_err(|e| CommonError::NetworkSetupError(format!("get_routing_table_peers response dropped: {}", e)))?
-        }
-
-        pub async fn add_kad_address(&self, peer_id: Libp2pPeerId, addr: Multiaddr) -> Result<(), CommonError> {
-            self.cmd_tx
-                .send(Command::AddKadAddress { peer_id, addr }).await
-                .map_err(|e| CommonError::NetworkSetupError(format!("add_kad_address cmd send error: {}", e)))
-        }
-
-        pub async fn trigger_kad_bootstrap(&self) -> Result<(), CommonError> {
-            let (tx, rx) = oneshot::channel();
-            self.cmd_tx
-                .send(Command::TriggerKadBootstrap { rsp: tx }).await
-                .map_err(|e| CommonError::NetworkSetupError(format!("trigger_kad_bootstrap cmd send error: {}", e)))?;
-            rx.await.map_err(|e| CommonError::NetworkSetupError(format!("trigger_kad_bootstrap response dropped: {}", e)))?
-        }
-
-        pub async fn put_kad_record(&self, key: KademliaKey, value: Vec<u8>) -> Result<(), CommonError> {
-            let (tx, rx) = oneshot::channel();
-            self.cmd_tx
-                .send(Command::PutKadRecord { key, value, rsp: tx })
-                .await
-                .map_err(|e| CommonError::NetworkSetupError(format!("put_kad_record cmd send error: {e}")))?;
-            rx.await.map_err(|e| CommonError::NetworkSetupError(format!("put_kad_record response dropped: {e}")))?
-        }
-
-        pub async fn get_kad_record(&self, key: KademliaKey) -> Result<Option<KademliaRecord>, CommonError> {
-            let (tx, rx) = oneshot::channel();
-            self.cmd_tx
-                .send(Command::GetKadRecord { key: key.clone(), rsp: tx })
-                .await
-                .map_err(|e| CommonError::NetworkSetupError(format!("get_kad_record cmd send error: {e}")))?;
-            rx.await.map_err(|e| CommonError::NetworkSetupError(format!("get_kad_record response dropped: {e}")))?
-        }
-
-        pub async fn get_network_stats(&self) -> Result<NetworkStats, CommonError> {
-            let (tx, rx) = oneshot::channel();
-            self.cmd_tx
-                .send(Command::GetStats { rsp: tx })
-                .await
-                .map_err(|e| CommonError::NetworkSetupError(format!("get_stats cmd send error: {e}")))?;
-            rx.await.map_err(|e| CommonError::NetworkSetupError(format!("get_stats response dropped: {e}")))?
-        }
-    }
-
-    #[derive(Debug)]
-    enum Command {
-        DiscoverPeers {
-            target: Option<Libp2pPeerId>,
-            rsp: oneshot::Sender<Result<Vec<super::PeerId>, CommonError>>
-        },
-        GetRoutingTablePeers {
-            rsp: oneshot::Sender<Result<Vec<super::PeerId>, CommonError>>
-        },
-        AddKadAddress {
-            peer_id: Libp2pPeerId,
-            addr: Multiaddr,
-        },
-        TriggerKadBootstrap {
-            rsp: oneshot::Sender<Result<(), CommonError>>
-        },
-        PutKadRecord {
-            key: KademliaKey,
-            value: Vec<u8>,
-            rsp: oneshot::Sender<Result<(), CommonError>>,
-        },
-        GetKadRecord {
-            key: KademliaKey,
-            rsp: oneshot::Sender<Result<Option<KademliaRecord>, CommonError>>,
-        },
-        Broadcast { data: Vec<u8> },
-        SendMessage {
-            peer: Libp2pPeerId,
-            message: super::NetworkMessage,
-            rsp: oneshot::Sender<Result<(), CommonError>>,
-        },
-        AddSubscriber { rsp_tx: mpsc::Sender<super::NetworkMessage> },
-        GetStats { rsp: oneshot::Sender<Result<super::NetworkStats, CommonError>> },
     }
 
     #[async_trait]
     impl super::NetworkService for Libp2pNetworkService {
-        async fn discover_peers(
-            &self,
-            target_peer_id_str: Option<String>,
-        ) -> Result<Vec<super::PeerId>, CommonError> {
-            log::debug!("[libp2p_service][mesh-job] Discovering peers, target: {:?}", target_peer_id_str);
-            let target_libp2p_id = match target_peer_id_str {
-                Some(id_str) => {
-                    match Libp2pPeerId::from_str(&id_str) {
-                        Ok(peer_id) => Some(peer_id),
-                        Err(e) => return Err(CommonError::InvalidInputError(format!("Invalid target PeerId string '{}': {e}", id_str))),
-                    }
-                }
+        async fn discover_peers(&self, target_peer_id_str: Option<String>) -> Result<Vec<super::PeerId>, CommonError> {
+            let target = match target_peer_id_str {
+                Some(id_str) => Some(Libp2pPeerId::from_str(&id_str)
+                    .map_err(|e| CommonError::InvalidInputError(format!("Invalid peer ID: {}", e)))?),
                 None => None,
             };
 
             let (tx, rx) = oneshot::channel();
-            self.cmd_tx
-                .send(Command::DiscoverPeers { target: target_libp2p_id, rsp: tx }).await
-                .map_err(|e| CommonError::NetworkSetupError(format!("discover_peers cmd send error: {}", e)))?;
-            rx.await.map_err(|e| CommonError::NetworkSetupError(format!("discover_peers response dropped: {}", e)))?
-        }
-
-        async fn send_message(
-            &self,
-            peer: &super::PeerId,
-            msg: super::NetworkMessage,
-        ) -> Result<(), CommonError> {
-            log::debug!("[libp2p_service][mesh-job] send_message to peer {:?} with: {:?}", peer, msg);
-            let libp2p_peer_id = Libp2pPeerId::from_str(&peer.0)
-                .map_err(|e| CommonError::InvalidInputError(format!("Invalid peer ID string '{}': {}", peer.0, e)))?;
-
-            if let Ok(sz) = bincode::serialize(&msg).map(|b| b.len()) {
-                self.stats.lock().unwrap().bytes_sent += sz as u64;
-            }
+            self.cmd_tx.send(Command::DiscoverPeers { target, rsp: tx }).await
+                .map_err(|e| CommonError::NetworkError(format!("Command send failed: {}", e)))?;
+            rx.await.map_err(|e| CommonError::NetworkError(format!("Response dropped: {}", e)))?
+        }
+
+        async fn send_message(&self, peer: &super::PeerId, message: super::NetworkMessage) -> Result<(), CommonError> {
+            let libp2p_peer = Libp2pPeerId::from_str(&peer.0)
+                .map_err(|e| CommonError::InvalidInputError(format!("Invalid peer ID: {}", e)))?;
 
             let (tx, rx) = oneshot::channel();
-            self.cmd_tx.send(Command::SendMessage {
-                peer: libp2p_peer_id,
-                message: msg,
-                rsp: tx,
-            }).await.map_err(|e| CommonError::MessageSendError(format!("send_message cmd send error: {}", e)))?;
-            
-            rx.await.map_err(|e| CommonError::MessageSendError(format!("send_message response dropped: {}",e)))?
-        }
-        
+            self.cmd_tx.send(Command::SendMessage { peer: libp2p_peer, message, rsp: tx }).await
+                .map_err(|e| CommonError::MessageSendError(format!("Command send failed: {}", e)))?;
+            rx.await.map_err(|e| CommonError::MessageSendError(format!("Response dropped: {}", e)))?
+        }
+
         async fn broadcast_message(&self, message: super::NetworkMessage) -> Result<(), CommonError> {
-            log::debug!("[libp2p_service][mesh-job] broadcast_message called with: {:?}", message);
             let data = bincode::serialize(&message)
                 .map_err(|e| CommonError::SerializationError(e.to_string()))?;
-            self.stats.lock().unwrap().bytes_sent += data.len() as u64;
-            self.cmd_tx
-                .send(Command::Broadcast { data }).await
-                .map_err(|e| CommonError::MessageSendError(format!("broadcast_message cmd send error: {}", e)))
-        }
-
-        fn subscribe(&self) -> Result<mpsc::Receiver<super::NetworkMessage>, CommonError> {
-            let (msg_tx, msg_rx) = mpsc::channel(128);
-
-            self.cmd_tx.try_send(Command::AddSubscriber { rsp_tx: msg_tx })
-                .map_err(|e| CommonError::NetworkSetupError(format!("Failed to send AddSubscriber command: {e}")))?;
-
-            Ok(msg_rx)
-        }
-
-        fn get_network_stats(&self) -> Result<super::NetworkStats, CommonError> {
-            let guard = self.peer_manager.connected_peers.read().map_err(|_| CommonError::NetworkError("Peer manager lock poisoned".to_string()))?;
-            Ok(super::NetworkStats { peer_count: guard.len() })
+            
+            self.cmd_tx.send(Command::Broadcast { data }).await
+                .map_err(|e| CommonError::MessageSendError(format!("Broadcast failed: {}", e)))
+        }
+
+        fn subscribe(&self) -> Result<Receiver<super::NetworkMessage>, CommonError> {
+            let (tx, rx) = oneshot::channel();
+            self.cmd_tx.try_send(Command::Subscribe { rsp: tx })
+                .map_err(|e| CommonError::NetworkError(format!("Subscribe failed: {}", e)))?;
+            
+            // This is a blocking operation but should be quick
+            tokio::task::block_in_place(|| {
+                tokio::runtime::Handle::current().block_on(async {
+                    rx.await.map_err(|e| CommonError::NetworkError(format!("Subscribe response failed: {}", e)))
+                })
+            })
+        }
+
+        async fn get_network_stats(&self) -> Result<super::NetworkStats, CommonError> {
+            let (tx, rx) = oneshot::channel();
+            self.cmd_tx.send(Command::GetStats { rsp: tx }).await
+                .map_err(|e| CommonError::NetworkError(format!("Get stats failed: {}", e)))?;
+            rx.await.map_err(|e| CommonError::NetworkError(format!("Stats response failed: {}", e)))
         }
 
         fn as_any(&self) -> &dyn Any {
