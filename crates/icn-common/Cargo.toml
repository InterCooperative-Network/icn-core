--- conflicted
+++ resolved
@@ -10,7 +10,7 @@
 [dependencies]
 serde = { version = "1.0", features = ["derive"] }
 serde_json = "1.0" # For examples and potentially some utils
-thiserror = "2.0" # For idiomatic error definitions
+thiserror = "1.0" # For idiomatic error definitions
 sha2 = "0.10"
 ed25519-dalek = { version = "2.0.0-pre.3", features = ["rand_core"] }
 serde_bytes = "0.11"
@@ -19,12 +19,8 @@
 fastrand = "1"
 multibase = "0.9"
 multicodec = "0.1"
-<<<<<<< HEAD
-unsigned-varint = { version = "0.8", default-features = false }
-=======
 unsigned-varint = { version = "0.7", default-features = false }
 once_cell = "1.21"
->>>>>>> 36fd9b20
 
 [dev-dependencies]
 rand_core = { version = "0.6", features = ["getrandom"] }
