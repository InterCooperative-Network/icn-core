//! DAG Conflict Resolution Protocol
//!
//! This module implements robust conflict resolution for federation/DAG synchronization,
//! handling fork detection, resolution strategies, and maintaining consistency across nodes.

use crate::{StorageService, DagBlockMetadata, metadata_from_block};
use icn_common::{Cid, CommonError, DagBlock, Did};
use serde::{Deserialize, Serialize};
use std::collections::{HashMap, HashSet, VecDeque};
use std::time::{SystemTime, UNIX_EPOCH};

/// Represents a detected conflict in the DAG
#[derive(Debug, Clone, Serialize, Deserialize)]
pub struct DagConflict {
    /// Unique identifier for this conflict
    pub conflict_id: String,
    /// The blocks that are in conflict
    pub conflicting_blocks: Vec<Cid>,
    /// The common ancestor where the fork began
    pub fork_point: Option<Cid>,
    /// Timestamp when conflict was detected
    pub detected_at: u64,
    /// Type of conflict
    pub conflict_type: ConflictType,
    /// Nodes that contributed to each side of the conflict
    pub node_positions: HashMap<Did, ConflictPosition>,
    /// Current resolution status
    pub resolution_status: ResolutionStatus,
}

/// Types of DAG conflicts that can occur
#[derive(Debug, Clone, Serialize, Deserialize, PartialEq, Eq)]
pub enum ConflictType {
    /// Two blocks claim to be roots simultaneously
    RootConflict,
    /// Different nodes have different views of the same chain position
    ChainFork,
    /// Blocks reference different versions of the same content
    ContentFork,
    /// Circular dependencies detected
    CyclicDependency,
    /// Missing critical blocks create inconsistency
    MissingBlocks,
}

/// Position a node takes in a conflict
#[derive(Debug, Clone, Serialize, Deserialize)]
pub struct ConflictPosition {
    /// Which side of the conflict this node supports
    pub preferred_branch: Cid,
    /// Node's confidence in their position (0.0 - 1.0)
    pub confidence: f64,
    /// Timestamp when node declared this position
    pub declared_at: u64,
    /// Evidence supporting this position
    pub evidence: Vec<ConflictEvidence>,
}

/// Evidence that supports a particular conflict resolution
#[derive(Debug, Clone, Serialize, Deserialize)]
pub enum ConflictEvidence {
    /// Block has earlier timestamp
    EarlierTimestamp { block_cid: Cid, timestamp: u64 },
    /// Block has higher reputation author
    HigherReputationAuthor { block_cid: Cid, author: Did, reputation: u64 },
    /// Block has more subsequent references
    MoreReferences { block_cid: Cid, reference_count: usize },
    /// Block is part of longer chain
    LongerChain { block_cid: Cid, chain_length: usize },
    /// Block validated by more nodes
    MoreValidations { block_cid: Cid, validator_count: usize },
}

/// Current status of conflict resolution
#[derive(Debug, Clone, Serialize, Deserialize, PartialEq, Eq)]
pub enum ResolutionStatus {
    /// Conflict detected but resolution not started
    Detected,
    /// Gathering information from federation nodes
    GatheringEvidence,
    /// Analyzing evidence and determining resolution
    Analyzing,
    /// Federation voting in progress
    FederationVoting { 
        votes_received: usize, 
        votes_needed: usize,
        deadline: u64 
    },
    /// Resolution determined, propagating decision
    ResolutionFound { winner: Cid },
    /// Resolution complete and applied
    Resolved { winner: Cid, applied_at: u64 },
    /// Resolution failed, manual intervention needed
    Failed { reason: String },
}

/// Configuration for conflict resolution behavior
#[derive(Debug, Clone, Serialize, Deserialize)]
pub struct ConflictResolutionConfig {
    /// Maximum time to wait for evidence gathering (seconds)
    pub evidence_timeout: u64,
    /// Minimum nodes that must participate in resolution
    pub min_participants: usize,
    /// Maximum conflicts to track simultaneously
    pub max_concurrent_conflicts: usize,
    /// Enable automatic resolution (vs manual only)
    pub auto_resolve: bool,
    /// Resolution strategy to use
    pub resolution_strategy: ResolutionStrategy,
    /// Configuration for federation voting
    pub federation_vote_config: FederationVoteConfig,
<<<<<<< HEAD
=======
}

/// Configuration for federation voting on conflicts
#[derive(Debug, Clone, Serialize, Deserialize)]
pub struct FederationVoteConfig {
    /// Voting duration in seconds
    pub voting_duration: u64,
    /// Minimum number of votes required for quorum
    pub quorum: usize,
    /// Threshold for acceptance (0.5 = majority, 0.67 = supermajority)
    pub threshold: f64,
    /// Maximum time to wait for vote broadcasts (seconds)
    pub broadcast_timeout: u64,
    /// Whether to require weighted voting based on reputation
    pub weighted_voting: bool,
}

impl Default for FederationVoteConfig {
    fn default() -> Self {
        Self {
            voting_duration: 600, // 10 minutes
            quorum: 3,
            threshold: 0.67, // Supermajority
            broadcast_timeout: 60,
            weighted_voting: false,
        }
    }
}

/// A vote from a federation node on a conflict resolution
#[derive(Debug, Clone, Serialize, Deserialize)]
pub struct FederationVote {
    /// The node casting the vote
    pub voter: Did,
    /// The conflict being voted on
    pub conflict_id: String,
    /// The preferred resolution (CID of winning block)
    pub preferred_winner: Cid,
    /// Timestamp when vote was cast
    pub timestamp: u64,
    /// Optional weight for the vote (based on reputation, stake, etc.)
    pub weight: f64,
    /// Signature of the vote for verification
    pub signature: Option<Vec<u8>>,
    /// Reasoning for the vote choice
    pub reasoning: Option<String>,
}

/// Aggregated results of federation voting
#[derive(Debug, Clone, Serialize, Deserialize)]
pub struct FederationVoteResults {
    /// Total votes received
    pub total_votes: usize,
    /// Votes per candidate block CID
    pub votes_per_candidate: HashMap<Cid, f64>,
    /// Whether quorum was achieved
    pub quorum_met: bool,
    /// Whether threshold was met for any candidate
    pub threshold_met: bool,
    /// The winning candidate if any
    pub winner: Option<Cid>,
    /// Detailed vote breakdown
    pub vote_details: Vec<FederationVote>,
>>>>>>> bb1272db
}

impl Default for ConflictResolutionConfig {
    fn default() -> Self {
        Self {
            evidence_timeout: 300, // 5 minutes
            min_participants: 3,
            max_concurrent_conflicts: 10,
            auto_resolve: true,
            resolution_strategy: ResolutionStrategy::MultiCriteria,
            federation_vote_config: FederationVoteConfig::default(),
        }
    }
}

/// Configuration for federation voting on conflicts
#[derive(Debug, Clone, Serialize, Deserialize)]
pub struct FederationVoteConfig {
    /// Voting duration in seconds
    pub voting_duration: u64,
    /// Minimum number of votes required for quorum
    pub quorum: usize,
    /// Threshold for acceptance (0.5 = majority, 0.67 = supermajority)
    pub threshold: f64,
    /// Maximum time to wait for vote broadcasts (seconds)
    pub broadcast_timeout: u64,
    /// Whether to require weighted voting based on reputation
    pub weighted_voting: bool,
}

impl Default for FederationVoteConfig {
    fn default() -> Self {
        Self {
            voting_duration: 600, // 10 minutes
            quorum: 3,
            threshold: 0.67, // Supermajority
            broadcast_timeout: 60,
            weighted_voting: false,
        }
    }
}

/// A vote from a federation node on a conflict resolution
#[derive(Debug, Clone, Serialize, Deserialize)]
pub struct FederationVote {
    /// The node casting the vote
    pub voter: Did,
    /// The conflict being voted on
    pub conflict_id: String,
    /// The preferred resolution (CID of winning block)
    pub preferred_winner: Cid,
    /// Timestamp when vote was cast
    pub timestamp: u64,
    /// Optional weight for the vote (based on reputation, stake, etc.)
    pub weight: f64,
    /// Signature of the vote for verification
    pub signature: Option<Vec<u8>>,
    /// Reasoning for the vote choice
    pub reasoning: Option<String>,
}

/// Aggregated results of federation voting
#[derive(Debug, Clone, Serialize, Deserialize)]
pub struct FederationVoteResults {
    /// Total votes received
    pub total_votes: usize,
    /// Votes per candidate block CID with cached reputation scores  
    pub votes_per_candidate: HashMap<Cid, f64>,
    /// Whether quorum was achieved
    pub quorum_met: bool,
    /// Whether threshold was met for any candidate
    pub threshold_met: bool,
    /// The winning candidate if any
    pub winner: Option<Cid>,
    /// Detailed vote breakdown
    pub vote_details: Vec<FederationVote>,
}

/// Strategies for resolving DAG conflicts
#[derive(Debug, Clone, Serialize, Deserialize)]
pub enum ResolutionStrategy {
    /// First block wins (by timestamp)
    FirstWins,
    /// Block with highest reputation author wins
    ReputationBased,
    /// Block with most references wins
    PopularityBased,
    /// Longest chain wins
    LongestChain,
    /// Multi-criteria decision (combines multiple factors)
    MultiCriteria,
    /// Federation consensus vote
    FederationVote,
}

/// Trait for providing reputation scores for federation voting
pub trait ReputationProvider: Send + Sync {
    /// Get the reputation score for a given DID
    fn get_reputation(&self, did: &Did) -> f64;
}

/// Manages conflict detection and resolution for DAG synchronization
pub struct ConflictResolver<S: StorageService<DagBlock>> {
    store: S,
    config: ConflictResolutionConfig,
    active_conflicts: HashMap<String, DagConflict>,
    resolution_history: VecDeque<DagConflict>,
    node_identity: Did,
    /// Federation nodes eligible to vote
    federation_nodes: HashSet<Did>,
    /// Active votes for ongoing federation voting
    federation_votes: HashMap<String, Vec<FederationVote>>,
    /// Reputation provider for weighted voting
    reputation_provider: Option<Box<dyn ReputationProvider>>,
}

impl<S: StorageService<DagBlock>> ConflictResolver<S> {
    /// Create a new conflict resolver
    pub fn new(store: S, config: ConflictResolutionConfig, node_identity: Did) -> Self {
        Self {
            store,
            config,
            active_conflicts: HashMap::new(),
            resolution_history: VecDeque::new(),
            node_identity,
            federation_nodes: HashSet::new(),
            federation_votes: HashMap::new(),
            reputation_provider: None,
<<<<<<< HEAD
=======
        }
    }

    /// Create a new conflict resolver with federation capabilities
    pub fn new_with_federation(
        store: S, 
        config: ConflictResolutionConfig, 
        node_identity: Did,
        federation_nodes: HashSet<Did>,
        reputation_provider: Option<Box<dyn ReputationProvider>>,
    ) -> Self {
        Self {
            store,
            config,
            active_conflicts: HashMap::new(),
            resolution_history: VecDeque::new(),
            node_identity,
            federation_nodes,
            federation_votes: HashMap::new(),
            reputation_provider,
        }
    }

    /// Add a node to the federation
    pub fn add_federation_node(&mut self, node: Did) {
        self.federation_nodes.insert(node);
    }

    /// Remove a node from the federation
    pub fn remove_federation_node(&mut self, node: &Did) {
        self.federation_nodes.remove(node);
    }

    /// Cast a vote on an active conflict
    pub fn cast_federation_vote(&mut self, vote: FederationVote) -> Result<(), CommonError> {
        // Verify the voter is part of the federation
        if !self.federation_nodes.contains(&vote.voter) {
            return Err(CommonError::PolicyDenied(
                "Node not authorized to vote in federation".to_string()
            ));
        }

        // Verify the conflict exists and is in voting state
        let conflict = self.active_conflicts.get(&vote.conflict_id)
            .ok_or_else(|| CommonError::ResourceNotFound(
                format!("Conflict {} not found", vote.conflict_id)
            ))?;

        match &conflict.resolution_status {
            ResolutionStatus::FederationVoting { .. } => {
                // Add the vote
                self.federation_votes
                    .entry(vote.conflict_id.clone())
                    .or_default()
                    .push(vote);
                Ok(())
            }
            _ => Err(CommonError::PolicyDenied(
                "Conflict not in voting state".to_string()
            )),
        }
    }

    /// Check if federation voting is complete and tally results
    pub fn check_federation_voting(&mut self, conflict_id: &str) -> Result<Option<FederationVoteResults>, CommonError> {
        let conflict = self.active_conflicts.get(conflict_id)
            .ok_or_else(|| CommonError::ResourceNotFound(
                format!("Conflict {} not found", conflict_id)
            ))?;

        let (_votes_received, votes_needed, deadline) = match &conflict.resolution_status {
            ResolutionStatus::FederationVoting { votes_received, votes_needed, deadline } => 
                (*votes_received, *votes_needed, *deadline),
            _ => return Ok(None), // Not in voting state
        };

        let current_time = SystemTime::now()
            .duration_since(UNIX_EPOCH)
            .unwrap()
            .as_secs();

        let empty_votes = Vec::new();
        let votes = self.federation_votes.get(conflict_id).unwrap_or(&empty_votes);
        
        // Check if voting period has ended or enough votes received
        let voting_complete = current_time >= deadline || votes.len() >= votes_needed;
        
        if voting_complete {
            let results = self.tally_federation_votes(conflict_id)?;
            return Ok(Some(results));
>>>>>>> bb1272db
        }

        Ok(None)
    }

    /// Detect conflicts in the current DAG state
    pub fn detect_conflicts(&mut self) -> Result<Vec<DagConflict>, CommonError> {
        let blocks = self.store.list_blocks()?;
        let mut new_conflicts = Vec::new();

        // Build DAG structure for analysis
        let dag_structure = self.build_dag_structure(&blocks)?;

        // Check for root conflicts
        if let Some(conflict) = self.detect_root_conflicts(&dag_structure)? {
            new_conflicts.push(conflict);
        }

        // Check for chain forks
        new_conflicts.extend(self.detect_chain_forks(&dag_structure)?);

        // Check for cyclic dependencies
        if let Some(conflict) = self.detect_cycles(&dag_structure)? {
            new_conflicts.push(conflict);
        }

        // Check for missing critical blocks
        new_conflicts.extend(self.detect_missing_blocks(&dag_structure)?);

        // Add new conflicts to active tracking
        for conflict in new_conflicts.iter() {
            self.active_conflicts.insert(conflict.conflict_id.clone(), conflict.clone());
        }

        // Limit concurrent conflicts
        self.prune_old_conflicts();

        Ok(new_conflicts)
    }

    /// Resolve a specific conflict using the configured strategy
    pub fn resolve_conflict(&mut self, conflict_id: &str) -> Result<ResolutionStatus, CommonError> {
        // Clone the conflict to avoid borrowing issues
        let conflict = self.active_conflicts.get(conflict_id)
            .ok_or_else(|| CommonError::ResourceNotFound(format!("Conflict {} not found", conflict_id)))?
            .clone();

        if !self.config.auto_resolve {
            return Ok(ResolutionStatus::Failed {
                reason: "Automatic resolution disabled".to_string(),
            });
        }

        // Update status to analyzing
        if let Some(c) = self.active_conflicts.get_mut(conflict_id) {
            c.resolution_status = ResolutionStatus::Analyzing;
        }

        // Apply resolution strategy
        let winner = match self.config.resolution_strategy {
            ResolutionStrategy::FirstWins => self.resolve_by_timestamp(&conflict)?,
            ResolutionStrategy::ReputationBased => self.resolve_by_reputation(&conflict)?,
            ResolutionStrategy::PopularityBased => self.resolve_by_popularity(&conflict)?,
            ResolutionStrategy::LongestChain => self.resolve_by_chain_length(&conflict)?,
            ResolutionStrategy::MultiCriteria => self.resolve_by_multiple_criteria(&conflict)?,
            ResolutionStrategy::FederationVote => {
                return self.initiate_federation_vote(conflict_id);
            }
        };

        // Apply the resolution
        self.apply_resolution(conflict_id, &winner)?;

        Ok(ResolutionStatus::Resolved {
            winner,
            applied_at: SystemTime::now().duration_since(UNIX_EPOCH).unwrap().as_secs(),
        })
    }

    /// Initiate federation voting for a conflict
    fn initiate_federation_vote(&mut self, conflict_id: &str) -> Result<ResolutionStatus, CommonError> {
        if self.federation_nodes.len() < self.config.federation_vote_config.quorum {
            return Ok(ResolutionStatus::Failed {
                reason: format!(
                    "Insufficient federation nodes ({}) for quorum ({})",
                    self.federation_nodes.len(),
                    self.config.federation_vote_config.quorum
                ),
            });
        }

        let current_time = SystemTime::now()
            .duration_since(UNIX_EPOCH)
            .unwrap()
            .as_secs();

        let deadline = current_time + self.config.federation_vote_config.voting_duration;
        let votes_needed = self.config.federation_vote_config.quorum;

        // Update conflict status to federation voting
        if let Some(conflict) = self.active_conflicts.get_mut(conflict_id) {
            conflict.resolution_status = ResolutionStatus::FederationVoting {
                votes_received: 0,
                votes_needed,
                deadline,
            };
        }

        // Initialize empty vote collection for this conflict
        self.federation_votes.insert(conflict_id.to_string(), Vec::new());

        Ok(ResolutionStatus::FederationVoting {
            votes_received: 0,
            votes_needed,
            deadline,
        })
    }

    /// Tally federation votes and determine winner
    fn tally_federation_votes(&self, conflict_id: &str) -> Result<FederationVoteResults, CommonError> {
        let empty_votes = Vec::new();
        let votes = self.federation_votes.get(conflict_id).unwrap_or(&empty_votes);
        let config = &self.config.federation_vote_config;

        let mut votes_per_candidate: HashMap<Cid, f64> = HashMap::new();
        let mut total_weight = 0.0;

        // Count votes with appropriate weighting
        for vote in votes {
            let weight = if config.weighted_voting {
                // Use reputation-based weighting if enabled
                if let Some(rep_provider) = &self.reputation_provider {
                    let rep_score = rep_provider.get_reputation(&vote.voter);
                    vote.weight.max(rep_score).max(1.0) // Ensure minimum weight of 1.0
                } else {
                    vote.weight.max(1.0)
                }
            } else {
                1.0 // Equal weight for all votes
            };

            *votes_per_candidate.entry(vote.preferred_winner.clone()).or_insert(0.0) += weight;
            total_weight += weight;
        }

        // Check quorum
        let quorum_met = votes.len() >= config.quorum;
        
        // Find winner if threshold is met
        let threshold_met = if quorum_met && total_weight > 0.0 {
            votes_per_candidate.values().any(|&weight| weight / total_weight >= config.threshold)
        } else {
            false
        };

        let winner = if threshold_met {
            votes_per_candidate
                .iter()
                .max_by(|(_, a), (_, b)| a.partial_cmp(b).unwrap_or(std::cmp::Ordering::Equal))
                .map(|(cid, _)| cid.clone())
        } else {
            None
        };

        Ok(FederationVoteResults {
            total_votes: votes.len(),
            votes_per_candidate,
            quorum_met,
            threshold_met,
            winner,
            vote_details: votes.clone(),
        })
    }

    /// Complete federation voting and apply the result
    pub fn complete_federation_voting(&mut self, conflict_id: &str) -> Result<ResolutionStatus, CommonError> {
        let results = self.tally_federation_votes(conflict_id)?;

        if let Some(winner) = results.winner {
            // Apply the resolution
            self.apply_resolution(conflict_id, &winner)?;
            
            // Clean up votes
            self.federation_votes.remove(conflict_id);

            Ok(ResolutionStatus::Resolved {
                winner,
                applied_at: SystemTime::now().duration_since(UNIX_EPOCH).unwrap().as_secs(),
            })
        } else {
            // Mark as failed if no consensus reached
            if let Some(conflict) = self.active_conflicts.get_mut(conflict_id) {
                conflict.resolution_status = ResolutionStatus::Failed {
                    reason: if !results.quorum_met {
                        "Quorum not met".to_string()
                    } else {
                        "Consensus threshold not reached".to_string()
                    },
                };
            }

            // Clean up votes
            self.federation_votes.remove(conflict_id);

            Ok(ResolutionStatus::Failed {
                reason: if !results.quorum_met {
                    "Quorum not met for federation vote".to_string()
                } else {
                    "Consensus threshold not reached in federation vote".to_string()
                },
            })
        }
    }

    /// Build a structured representation of the DAG for analysis
    fn build_dag_structure(&self, blocks: &[DagBlock]) -> Result<DagStructure, CommonError> {
        let mut structure = DagStructure::new();

        for block in blocks {
            let metadata = metadata_from_block(block);
            structure.add_block(block.cid.clone(), metadata);

            // Add edges for links
            for link in &block.links {
                structure.add_edge(block.cid.clone(), link.cid.clone());
            }
        }

        Ok(structure)
    }

    /// Detect conflicts where multiple blocks claim to be roots
    fn detect_root_conflicts(&self, dag: &DagStructure) -> Result<Option<DagConflict>, CommonError> {
        let roots = dag.find_roots();
        
        if roots.len() > 1 {
            let conflict_id = format!("root_conflict_{}", 
                SystemTime::now().duration_since(UNIX_EPOCH).unwrap().as_secs());

            Ok(Some(DagConflict {
                conflict_id,
                conflicting_blocks: roots,
                fork_point: None,
                detected_at: SystemTime::now().duration_since(UNIX_EPOCH).unwrap().as_secs(),
                conflict_type: ConflictType::RootConflict,
                node_positions: HashMap::new(),
                resolution_status: ResolutionStatus::Detected,
            }))
        } else {
            Ok(None)
        }
    }

    /// Detect chain forks where the same logical position has different blocks
    fn detect_chain_forks(&self, dag: &DagStructure) -> Result<Vec<DagConflict>, CommonError> {
        let mut conflicts = Vec::new();
        let mut visited = HashSet::new();

        // Find nodes with multiple children (potential fork points)
        for (block_cid, children) in &dag.children {
            if children.len() > 1 && !visited.contains(block_cid) {
                let conflict_id = format!("fork_{}_{}",
                    block_cid.to_string()[..8].to_lowercase(),
                    SystemTime::now().duration_since(UNIX_EPOCH).unwrap().as_secs());

                conflicts.push(DagConflict {
                    conflict_id,
                    conflicting_blocks: children.clone(),
                    fork_point: Some(block_cid.clone()),
                    detected_at: SystemTime::now().duration_since(UNIX_EPOCH).unwrap().as_secs(),
                    conflict_type: ConflictType::ChainFork,
                    node_positions: HashMap::new(),
                    resolution_status: ResolutionStatus::Detected,
                });

                visited.insert(block_cid.clone());
            }
        }

        Ok(conflicts)
    }

    /// Detect cycles in the DAG (which shouldn't exist in a proper DAG)
    fn detect_cycles(&self, dag: &DagStructure) -> Result<Option<DagConflict>, CommonError> {
        if let Some(cycle) = dag.find_cycle() {
            let conflict_id = format!("cycle_{}", 
                SystemTime::now().duration_since(UNIX_EPOCH).unwrap().as_secs());

            Ok(Some(DagConflict {
                conflict_id,
                conflicting_blocks: cycle,
                fork_point: None,
                detected_at: SystemTime::now().duration_since(UNIX_EPOCH).unwrap().as_secs(),
                conflict_type: ConflictType::CyclicDependency,
                node_positions: HashMap::new(),
                resolution_status: ResolutionStatus::Detected,
            }))
        } else {
            Ok(None)
        }
    }

    /// Detect missing blocks that break DAG consistency
    fn detect_missing_blocks(&self, dag: &DagStructure) -> Result<Vec<DagConflict>, CommonError> {
        let mut conflicts = Vec::new();
        let missing = dag.find_missing_references();

        if !missing.is_empty() {
            let conflict_id = format!("missing_blocks_{}", 
                SystemTime::now().duration_since(UNIX_EPOCH).unwrap().as_secs());

            conflicts.push(DagConflict {
                conflict_id,
                conflicting_blocks: missing,
                fork_point: None,
                detected_at: SystemTime::now().duration_since(UNIX_EPOCH).unwrap().as_secs(),
                conflict_type: ConflictType::MissingBlocks,
                node_positions: HashMap::new(),
                resolution_status: ResolutionStatus::Detected,
            });
        }

        Ok(conflicts)
    }

    /// Resolve conflict by choosing the block with earliest timestamp
    fn resolve_by_timestamp(&self, conflict: &DagConflict) -> Result<Cid, CommonError> {
        let mut earliest_block = None;
        let mut earliest_time = u64::MAX;

        for block_cid in &conflict.conflicting_blocks {
            if let Ok(Some(block)) = self.store.get(block_cid) {
                if block.timestamp < earliest_time {
                    earliest_time = block.timestamp;
                    earliest_block = Some(block_cid.clone());
                }
            }
        }

        earliest_block.ok_or_else(|| CommonError::ResourceNotFound("No valid blocks found".to_string()))
    }

    /// Resolve conflict by choosing block from highest reputation author
    fn resolve_by_reputation(&self, conflict: &DagConflict) -> Result<Cid, CommonError> {
        // For now, use timestamp as proxy for reputation
        // In full implementation, this would query the reputation system
        self.resolve_by_timestamp(conflict)
    }

    /// Resolve conflict by choosing the most referenced block
    fn resolve_by_popularity(&self, conflict: &DagConflict) -> Result<Cid, CommonError> {
        let blocks = self.store.list_blocks()?;
        let mut reference_counts = HashMap::new();

        // Count references to each conflicting block
        for block_cid in &conflict.conflicting_blocks {
            reference_counts.insert(block_cid.clone(), 0);
        }

        for block in &blocks {
            for link in &block.links {
                if let Some(count) = reference_counts.get_mut(&link.cid) {
                    *count += 1;
                }
            }
        }

        // Find the most referenced block
        let most_popular = reference_counts
            .into_iter()
            .max_by_key(|(_, count)| *count)
            .map(|(cid, _)| cid);

        most_popular.ok_or_else(|| CommonError::ResourceNotFound("No references found".to_string()))
    }

    /// Resolve conflict by choosing block from longest chain
    fn resolve_by_chain_length(&self, conflict: &DagConflict) -> Result<Cid, CommonError> {
        let mut longest_chain = None;
        let mut max_length = 0;

        for block_cid in &conflict.conflicting_blocks {
            let chain_length = self.calculate_chain_length(block_cid)?;
            if chain_length > max_length {
                max_length = chain_length;
                longest_chain = Some(block_cid.clone());
            }
        }

        longest_chain.ok_or_else(|| CommonError::ResourceNotFound("No chains found".to_string()))
    }

    /// Resolve conflict using multiple criteria with weighted scoring
    fn resolve_by_multiple_criteria(&self, conflict: &DagConflict) -> Result<Cid, CommonError> {
        let mut scores = HashMap::new();

        for block_cid in &conflict.conflicting_blocks {
            let mut score = 0.0;

            // Timestamp factor (earlier is better)
            if let Ok(Some(block)) = self.store.get(block_cid) {
                let age_hours = (SystemTime::now().duration_since(UNIX_EPOCH).unwrap().as_secs() - block.timestamp) / 3600;
                score += 1.0 / (1.0 + age_hours as f64 * 0.1); // Decay with age
            }

            // Chain length factor
            if let Ok(chain_length) = self.calculate_chain_length(block_cid) {
                score += chain_length as f64 * 0.1;
            }

            // Reference count factor
            let reference_count = self.count_references(block_cid)?;
            score += reference_count as f64 * 0.2;

            scores.insert(block_cid.clone(), score);
        }

        let winner = scores.into_iter()
            .max_by(|(_, a), (_, b)| a.partial_cmp(b).unwrap_or(std::cmp::Ordering::Equal))
            .map(|(cid, _)| cid);

        winner.ok_or_else(|| CommonError::ResourceNotFound("No winner determined".to_string()))
    }

    /// Apply the conflict resolution by updating DAG state
    fn apply_resolution(&mut self, conflict_id: &str, winner: &Cid) -> Result<(), CommonError> {
        let conflict = self.active_conflicts.get_mut(conflict_id)
            .ok_or_else(|| CommonError::ResourceNotFound(format!("Conflict {} not found", conflict_id)))?;

        // Mark as resolved
        conflict.resolution_status = ResolutionStatus::Resolved {
            winner: winner.clone(),
            applied_at: SystemTime::now().duration_since(UNIX_EPOCH).unwrap().as_secs(),
        };

        // Remove losing blocks (optional - might want to keep for audit)
        for block_cid in &conflict.conflicting_blocks {
            if block_cid != winner {
                // In a full implementation, we might move losing blocks to an archive
                // rather than deleting them completely
                println!("Conflict resolved: {} wins over {:?}", winner, block_cid);
            }
        }

        // Move to history
        let resolved_conflict = conflict.clone();
        self.resolution_history.push_back(resolved_conflict);
        self.active_conflicts.remove(conflict_id);

        // Limit history size
        while self.resolution_history.len() > 100 {
            self.resolution_history.pop_front();
        }

        Ok(())
    }

    /// Calculate the length of the chain starting from a given block
    fn calculate_chain_length(&self, start_cid: &Cid) -> Result<usize, CommonError> {
        let mut length = 0;
        let mut current = Some(start_cid.clone());
        let mut visited = HashSet::new();

        while let Some(cid) = current {
            if visited.contains(&cid) {
                break; // Cycle detected
            }
            visited.insert(cid.clone());

            if let Ok(Some(block)) = self.store.get(&cid) {
                length += 1;
                // Follow the first link (main chain)
                current = block.links.first().map(|link| link.cid.clone());
            } else {
                break;
            }
        }

        Ok(length)
    }

    /// Count how many blocks reference the given block
    fn count_references(&self, target_cid: &Cid) -> Result<usize, CommonError> {
        let blocks = self.store.list_blocks()?;
        let mut count = 0;

        for block in &blocks {
            for link in &block.links {
                if &link.cid == target_cid {
                    count += 1;
                }
            }
        }

        Ok(count)
    }

    /// Remove old conflicts to limit memory usage
    fn prune_old_conflicts(&mut self) {
        if self.active_conflicts.len() > self.config.max_concurrent_conflicts {
            let current_time = SystemTime::now().duration_since(UNIX_EPOCH).unwrap().as_secs();
            
            // Remove conflicts older than timeout
            self.active_conflicts.retain(|_, conflict| {
                current_time - conflict.detected_at < self.config.evidence_timeout
            });
        }
    }

    /// Get all active conflicts
    pub fn get_active_conflicts(&self) -> &HashMap<String, DagConflict> {
        &self.active_conflicts
    }

    /// Create a new conflict resolver with federation capabilities
    pub fn new_with_federation(
        store: S, 
        config: ConflictResolutionConfig, 
        node_identity: Did,
        federation_nodes: HashSet<Did>,
        reputation_provider: Option<Box<dyn ReputationProvider>>,
    ) -> Self {
        Self {
            store,
            config,
            active_conflicts: HashMap::new(),
            resolution_history: VecDeque::new(),
            node_identity,
            federation_nodes,
            federation_votes: HashMap::new(),
            reputation_provider,
        }
    }

    /// Add a node to the federation
    pub fn add_federation_node(&mut self, node: Did) {
        self.federation_nodes.insert(node);
    }

    /// Remove a node from the federation
    pub fn remove_federation_node(&mut self, node: &Did) {
        self.federation_nodes.remove(node);
    }

    /// Cast a vote on an active conflict
    pub fn cast_federation_vote(&mut self, vote: FederationVote) -> Result<(), CommonError> {
        // Verify the voter is part of the federation
        if !self.federation_nodes.contains(&vote.voter) {
            return Err(CommonError::PolicyDenied(
                "Node not authorized to vote in federation".to_string()
            ));
        }

        // Verify the conflict exists and is in voting state
        let conflict = self.active_conflicts.get(&vote.conflict_id)
            .ok_or_else(|| CommonError::ResourceNotFound(
                format!("Conflict {} not found", vote.conflict_id)
            ))?;

        match &conflict.resolution_status {
            ResolutionStatus::FederationVoting { .. } => {
                // Add the vote
                self.federation_votes
                    .entry(vote.conflict_id.clone())
                    .or_default()
                    .push(vote);
                Ok(())
            }
            _ => Err(CommonError::PolicyDenied(
                "Conflict not in voting state".to_string()
            )),
        }
    }

    /// Check if federation voting is complete and tally results
    pub fn check_federation_voting(&mut self, conflict_id: &str) -> Result<Option<FederationVoteResults>, CommonError> {
        let conflict = self.active_conflicts.get(conflict_id)
            .ok_or_else(|| CommonError::ResourceNotFound(
                format!("Conflict {} not found", conflict_id)
            ))?;

        let (_votes_received, votes_needed, deadline) = match &conflict.resolution_status {
            ResolutionStatus::FederationVoting { votes_received, votes_needed, deadline } => 
                (*votes_received, *votes_needed, *deadline),
            _ => return Ok(None), // Not in voting state
        };

        let current_time = SystemTime::now()
            .duration_since(UNIX_EPOCH)
            .unwrap()
            .as_secs();

        let empty_votes = Vec::new();
        let votes = self.federation_votes.get(conflict_id).unwrap_or(&empty_votes);
        
        // Check if voting period has ended or enough votes received
        let voting_complete = current_time >= deadline || votes.len() >= votes_needed;
        
        if voting_complete {
            let results = self.tally_federation_votes(conflict_id)?;
            return Ok(Some(results));
        }

        Ok(None)
    }

    /// Initiate federation voting for a conflict
    fn initiate_federation_vote(&mut self, conflict_id: &str) -> Result<ResolutionStatus, CommonError> {
        if self.federation_nodes.len() < self.config.federation_vote_config.quorum {
            return Ok(ResolutionStatus::Failed {
                reason: format!(
                    "Insufficient federation nodes ({}) for quorum ({})",
                    self.federation_nodes.len(),
                    self.config.federation_vote_config.quorum
                ),
            });
        }

        let current_time = SystemTime::now()
            .duration_since(UNIX_EPOCH)
            .unwrap()
            .as_secs();

        let deadline = current_time + self.config.federation_vote_config.voting_duration;
        let votes_needed = self.config.federation_vote_config.quorum;

        // Update conflict status to federation voting
        if let Some(conflict) = self.active_conflicts.get_mut(conflict_id) {
            conflict.resolution_status = ResolutionStatus::FederationVoting {
                votes_received: 0,
                votes_needed,
                deadline,
            };
        }

        // Initialize empty vote collection for this conflict
        self.federation_votes.insert(conflict_id.to_string(), Vec::new());

        Ok(ResolutionStatus::FederationVoting {
            votes_received: 0,
            votes_needed,
            deadline,
        })
    }

    /// Tally federation votes and determine winner
    fn tally_federation_votes(&self, conflict_id: &str) -> Result<FederationVoteResults, CommonError> {
        let empty_votes = Vec::new();
        let votes = self.federation_votes.get(conflict_id).unwrap_or(&empty_votes);
        let config = &self.config.federation_vote_config;

        let mut votes_per_candidate: HashMap<Cid, f64> = HashMap::new();
        let mut total_weight = 0.0;
        
        // Cache reputation scores for all voters to avoid N+1 queries
        let reputation_cache: HashMap<Did, f64> = if config.weighted_voting {
            if let Some(rep_provider) = &self.reputation_provider {
                votes.iter()
                    .map(|vote| (vote.voter.clone(), rep_provider.get_reputation(&vote.voter)))
                    .collect()
            } else {
                HashMap::new()
            }
        } else {
            HashMap::new()
        };

        // Count votes with appropriate weighting
        for vote in votes {
            let weight = if config.weighted_voting {
                // Use cached reputation scores to avoid repeated lookups
                let rep_score = reputation_cache.get(&vote.voter).cloned().unwrap_or(1.0);
                vote.weight.max(rep_score).max(1.0) // Ensure minimum weight of 1.0
            } else {
                1.0 // Equal weight for all votes
            };

            *votes_per_candidate.entry(vote.preferred_winner.clone()).or_insert(0.0) += weight;
            total_weight += weight;
        }

        // Check quorum
        let quorum_met = votes.len() >= config.quorum;
        
        // Find winner if threshold is met
        let threshold_met = if quorum_met && total_weight > 0.0 {
            votes_per_candidate.values().any(|&weight| weight / total_weight >= config.threshold)
        } else {
            false
        };

        let winner = if threshold_met {
            votes_per_candidate
                .iter()
                .max_by(|(_, a), (_, b)| a.partial_cmp(b).unwrap_or(std::cmp::Ordering::Equal))
                .map(|(cid, _)| cid.clone())
        } else {
            None
        };

        Ok(FederationVoteResults {
            total_votes: votes.len(),
            votes_per_candidate,
            quorum_met,
            threshold_met,
            winner,
            vote_details: votes.clone(),
        })
    }

    /// Complete federation voting and apply the result
    pub fn complete_federation_voting(&mut self, conflict_id: &str) -> Result<ResolutionStatus, CommonError> {
        let results = self.tally_federation_votes(conflict_id)?;

        if let Some(winner) = results.winner {
            // Apply the resolution
            self.apply_resolution(conflict_id, &winner)?;
            
            // Clean up votes
            self.federation_votes.remove(conflict_id);

            Ok(ResolutionStatus::Resolved {
                winner,
                applied_at: SystemTime::now().duration_since(UNIX_EPOCH).unwrap().as_secs(),
            })
        } else {
            // Mark as failed if no consensus reached
            if let Some(conflict) = self.active_conflicts.get_mut(conflict_id) {
                conflict.resolution_status = ResolutionStatus::Failed {
                    reason: if !results.quorum_met {
                        "Quorum not met".to_string()
                    } else {
                        "Consensus threshold not reached".to_string()
                    },
                };
            }

            // Clean up votes
            self.federation_votes.remove(conflict_id);

            Ok(ResolutionStatus::Failed {
                reason: if !results.quorum_met {
                    "Quorum not met for federation vote".to_string()
                } else {
                    "Consensus threshold not reached in federation vote".to_string()
                },
            })
        }
    }

    /// Get federation nodes
    pub fn get_federation_nodes(&self) -> &HashSet<Did> {
        &self.federation_nodes
    }

    /// Get active federation votes for a conflict
    pub fn get_federation_votes(&self, conflict_id: &str) -> Option<&Vec<FederationVote>> {
        self.federation_votes.get(conflict_id)
    }

    /// Check if a node is part of the federation
    pub fn is_federation_member(&self, node: &Did) -> bool {
        self.federation_nodes.contains(node)
    }

    /// Process periodic tasks (check for completed votes, timeouts, etc.)
    pub fn process_periodic_tasks(&mut self) -> Result<Vec<String>, CommonError> {
        let mut completed_conflicts = Vec::new();
        let current_time = SystemTime::now()
            .duration_since(UNIX_EPOCH)
            .unwrap()
            .as_secs();

        // Check for completed federation votes
        let conflict_ids: Vec<String> = self.active_conflicts.keys().cloned().collect();
        
        for conflict_id in conflict_ids {
            if let Some(_results) = self.check_federation_voting(&conflict_id)? {
                // Vote completed, apply results
                self.complete_federation_voting(&conflict_id)?;
                completed_conflicts.push(conflict_id);
            } else {
                // Check for voting timeout - need to handle this separately to avoid borrowing conflicts
                let needs_timeout_handling = {
                    if let Some(conflict) = self.active_conflicts.get(&conflict_id) {
                        if let ResolutionStatus::FederationVoting { deadline, .. } = &conflict.resolution_status {
                            current_time >= *deadline
                        } else {
                            false
                        }
                    } else {
                        false
                    }
                };

                if needs_timeout_handling {
                    // Voting timed out, try to complete with current votes
                    match self.complete_federation_voting(&conflict_id) {
                        Ok(_) => completed_conflicts.push(conflict_id.clone()),
                        Err(_) => {
                            // Failed to reach consensus, mark as failed
                            if let Some(conflict) = self.active_conflicts.get_mut(&conflict_id) {
                                conflict.resolution_status = ResolutionStatus::Failed {
                                    reason: "Federation voting timed out without consensus".to_string(),
                                };
                            }
                        }
                    }
                }
            }
        }

        Ok(completed_conflicts)
    }

    /// Get resolution history
    pub fn get_resolution_history(&self) -> &VecDeque<DagConflict> {
        &self.resolution_history
    }

    /// Get federation nodes
    pub fn get_federation_nodes(&self) -> &HashSet<Did> {
        &self.federation_nodes
    }

    /// Get active federation votes for a conflict
    pub fn get_federation_votes(&self, conflict_id: &str) -> Option<&Vec<FederationVote>> {
        self.federation_votes.get(conflict_id)
    }

    /// Check if a node is part of the federation
    pub fn is_federation_member(&self, node: &Did) -> bool {
        self.federation_nodes.contains(node)
    }

    /// Process periodic tasks (check for completed votes, timeouts, etc.)
    pub fn process_periodic_tasks(&mut self) -> Result<Vec<String>, CommonError> {
        let mut completed_conflicts = Vec::new();
        let current_time = SystemTime::now()
            .duration_since(UNIX_EPOCH)
            .unwrap()
            .as_secs();

        // Check for completed federation votes
        let conflict_ids: Vec<String> = self.active_conflicts.keys().cloned().collect();
        
        for conflict_id in conflict_ids {
            if let Some(_results) = self.check_federation_voting(&conflict_id)? {
                // Vote completed, apply results
                self.complete_federation_voting(&conflict_id)?;
                completed_conflicts.push(conflict_id);
            } else {
                // Check for voting timeout - need to handle this separately to avoid borrowing conflicts
                let needs_timeout_handling = {
                    if let Some(conflict) = self.active_conflicts.get(&conflict_id) {
                        if let ResolutionStatus::FederationVoting { deadline, .. } = &conflict.resolution_status {
                            current_time >= *deadline
                        } else {
                            false
                        }
                    } else {
                        false
                    }
                };

                if needs_timeout_handling {
                    // Voting timed out, try to complete with current votes
                    match self.complete_federation_voting(&conflict_id) {
                        Ok(_) => completed_conflicts.push(conflict_id.clone()),
                        Err(_) => {
                            // Failed to reach consensus, mark as failed
                            if let Some(conflict) = self.active_conflicts.get_mut(&conflict_id) {
                                conflict.resolution_status = ResolutionStatus::Failed {
                                    reason: "Federation voting timed out without consensus".to_string(),
                                };
                            }
                        }
                    }
                }
            }
        }

        Ok(completed_conflicts)
    }
}

/// Internal representation of DAG structure for analysis
struct DagStructure {
    blocks: HashMap<Cid, DagBlockMetadata>,
    parents: HashMap<Cid, Vec<Cid>>,
    children: HashMap<Cid, Vec<Cid>>,
}

impl DagStructure {
    fn new() -> Self {
        Self {
            blocks: HashMap::new(),
            parents: HashMap::new(),
            children: HashMap::new(),
        }
    }

    fn add_block(&mut self, cid: Cid, metadata: DagBlockMetadata) {
        self.blocks.insert(cid.clone(), metadata);
        self.parents.entry(cid.clone()).or_default();
        self.children.entry(cid).or_default();
    }

    fn add_edge(&mut self, from: Cid, to: Cid) {
        self.children.entry(from.clone()).or_default().push(to.clone());
        self.parents.entry(to).or_default().push(from);
    }

    fn find_roots(&self) -> Vec<Cid> {
        self.parents
            .iter()
            .filter(|(_, parents)| parents.is_empty())
            .map(|(cid, _)| cid.clone())
            .collect()
    }

    fn find_cycle(&self) -> Option<Vec<Cid>> {
        let mut visited = HashSet::new();
        let mut rec_stack = HashSet::new();

        for cid in self.blocks.keys() {
            if !visited.contains(cid) {
                if let Some(cycle) = self.dfs_cycle_detection(cid, &mut visited, &mut rec_stack) {
                    return Some(cycle);
                }
            }
        }
        None
    }

    fn dfs_cycle_detection(
        &self,
        cid: &Cid,
        visited: &mut HashSet<Cid>,
        rec_stack: &mut HashSet<Cid>,
    ) -> Option<Vec<Cid>> {
        visited.insert(cid.clone());
        rec_stack.insert(cid.clone());

        if let Some(children) = self.children.get(cid) {
            for child in children {
                if !visited.contains(child) {
                    if let Some(cycle) = self.dfs_cycle_detection(child, visited, rec_stack) {
                        return Some(cycle);
                    }
                } else if rec_stack.contains(child) {
                    // Cycle detected
                    return Some(vec![cid.clone(), child.clone()]);
                }
            }
        }

        rec_stack.remove(cid);
        None
    }

    fn find_missing_references(&self) -> Vec<Cid> {
        let mut missing = Vec::new();
        let existing_cids: HashSet<_> = self.blocks.keys().cloned().collect();

        for children in self.children.values() {
            for child_cid in children {
                if !existing_cids.contains(child_cid) {
                    missing.push(child_cid.clone());
                }
            }
        }

        missing.sort_by(|a, b| a.to_string().cmp(&b.to_string()));
        missing.dedup();
        missing
    }
}

#[cfg(test)]
mod tests {
    use super::*;
    use crate::InMemoryDagStore;
    use icn_common::{DagLink, compute_merkle_cid};

    fn create_test_block(id: &str, links: Vec<DagLink>) -> DagBlock {
        let data = format!("data for {}", id).into_bytes();
        let timestamp = SystemTime::now().duration_since(UNIX_EPOCH).unwrap().as_secs();
        let author = Did::new("key", "tester");
        let sig = None;
        let cid = compute_merkle_cid(0x71, &data, &links, timestamp, &author, &sig, &None);
        
        DagBlock {
            cid,
            data,
            links,
            timestamp,
            author_did: author,
            signature: sig,
            scope: None,
        }
    }

    #[test]
    fn test_conflict_resolver_creation() {
        let store = InMemoryDagStore::new();
        let config = ConflictResolutionConfig::default();
        let node_id = Did::new("key", "test_node");
        
        let resolver = ConflictResolver::new(store, config, node_id);
        assert_eq!(resolver.active_conflicts.len(), 0);
    }

    #[test]
    fn test_root_conflict_detection() {
        let mut store = InMemoryDagStore::new();
        let config = ConflictResolutionConfig::default();
        let node_id = Did::new("key", "test_node");
        
        // Create two root blocks (no parents)
        let block1 = create_test_block("root1", vec![]);
        let block2 = create_test_block("root2", vec![]);
        
        store.put(&block1).unwrap();
        store.put(&block2).unwrap();
        
        let mut resolver = ConflictResolver::new(store, config, node_id);
        let conflicts = resolver.detect_conflicts().unwrap();
        
        assert_eq!(conflicts.len(), 1);
        assert_eq!(conflicts[0].conflict_type, ConflictType::RootConflict);
        assert_eq!(conflicts[0].conflicting_blocks.len(), 2);
    }

    #[test]
    fn test_chain_fork_detection() {
        let mut store = InMemoryDagStore::new();
        let config = ConflictResolutionConfig::default();
        let node_id = Did::new("key", "test_node");
        
        // Create a common ancestor
        let ancestor = create_test_block("ancestor", vec![]);
        store.put(&ancestor).unwrap();
        
        // Create two children of the ancestor (fork)
        let link = DagLink {
            cid: ancestor.cid.clone(),
            name: "parent".to_string(),
            size: 0,
        };
        
        let fork1 = create_test_block("fork1", vec![link.clone()]);
        let fork2 = create_test_block("fork2", vec![link]);
        
        store.put(&fork1).unwrap();
        store.put(&fork2).unwrap();
        
        let mut resolver = ConflictResolver::new(store, config, node_id);
        let conflicts = resolver.detect_conflicts().unwrap();
        
        assert_eq!(conflicts.len(), 1);
        assert_eq!(conflicts[0].conflict_type, ConflictType::ChainFork);
        assert_eq!(conflicts[0].fork_point, Some(ancestor.cid));
    }

    #[test]
    fn test_conflict_resolution_by_timestamp() {
        let mut store = InMemoryDagStore::new();
        let config = ConflictResolutionConfig {
            resolution_strategy: ResolutionStrategy::FirstWins,
            ..Default::default()
        };
        let node_id = Did::new("key", "test_node");
        
        // Create blocks with different timestamps
        let mut block1 = create_test_block("early", vec![]);
        let mut block2 = create_test_block("late", vec![]);
        
        block1.timestamp = 1000;
        block2.timestamp = 2000;
        
        store.put(&block1).unwrap();
        store.put(&block2).unwrap();
        
        let mut resolver = ConflictResolver::new(store, config, node_id);
        let conflicts = resolver.detect_conflicts().unwrap();
        
        if !conflicts.is_empty() {
            let resolution = resolver.resolve_conflict(&conflicts[0].conflict_id).unwrap();
            if let ResolutionStatus::Resolved { winner, .. } = resolution {
                assert_eq!(winner, block1.cid); // Earlier block should win
            }
        }
    }

    #[test]
    fn test_federation_vote_setup() {
        let store = InMemoryDagStore::new();
        let config = ConflictResolutionConfig {
            resolution_strategy: ResolutionStrategy::FederationVote,
            ..Default::default()
        };
        let node_id = Did::new("key", "test_node");
        
        let mut federation_nodes = HashSet::new();
        federation_nodes.insert(Did::new("key", "node1"));
        federation_nodes.insert(Did::new("key", "node2"));
        federation_nodes.insert(Did::new("key", "node3"));
        
        let resolver = ConflictResolver::new_with_federation(
            store, 
            config, 
            node_id,
            federation_nodes.clone(),
            None
        );
        
        assert_eq!(resolver.federation_nodes.len(), 3);
        assert!(resolver.is_federation_member(&Did::new("key", "node1")));
        assert!(!resolver.is_federation_member(&Did::new("key", "outsider")));
    }

    #[test]
    fn test_federation_vote_initiation() {
        let mut store = InMemoryDagStore::new();
        let mut config = ConflictResolutionConfig {
            resolution_strategy: ResolutionStrategy::FederationVote,
            ..Default::default()
        };
        config.federation_vote_config.quorum = 2;
        
        let node_id = Did::new("key", "test_node");
        
        // Create blocks with different timestamps
        let mut block1 = create_test_block("early", vec![]);
        let mut block2 = create_test_block("late", vec![]);
        
        block1.timestamp = 1000;
        block2.timestamp = 2000;
        
        store.put(&block1).unwrap();
        store.put(&block2).unwrap();
        
        let mut federation_nodes = HashSet::new();
        federation_nodes.insert(Did::new("key", "node1"));
        federation_nodes.insert(Did::new("key", "node2"));
        federation_nodes.insert(Did::new("key", "node3"));
        
        let mut resolver = ConflictResolver::new_with_federation(
            store, 
            config, 
            node_id,
            federation_nodes,
            None
        );
        
        let conflicts = resolver.detect_conflicts().unwrap();
        
        if !conflicts.is_empty() {
            let resolution = resolver.resolve_conflict(&conflicts[0].conflict_id).unwrap();
            match resolution {
                ResolutionStatus::FederationVoting { votes_needed, .. } => {
                    assert_eq!(votes_needed, 2);
                }
                _ => panic!("Expected federation voting to be initiated"),
            }
        }
    }

    #[test]
    fn test_federation_vote_casting_and_tallying() {
        let store = InMemoryDagStore::new();
        let mut config = ConflictResolutionConfig {
            resolution_strategy: ResolutionStrategy::FederationVote,
            ..Default::default()
        };
        config.federation_vote_config.quorum = 2;
        config.federation_vote_config.threshold = 0.6; // 60% threshold
        
        let node_id = Did::new("key", "test_node");
        
        let mut federation_nodes = HashSet::new();
        let voter1 = Did::new("key", "voter1");
        let voter2 = Did::new("key", "voter2");
        let voter3 = Did::new("key", "voter3");
        federation_nodes.insert(voter1.clone());
        federation_nodes.insert(voter2.clone());
        federation_nodes.insert(voter3.clone());
        
        let mut resolver = ConflictResolver::new_with_federation(
            store, 
            config, 
            node_id,
            federation_nodes,
            None
        );
        
        // Create a mock conflict
        let conflict_id = "test_conflict".to_string();
        let winner_cid = Cid::new_v1_sha256(0x55, b"winner");
<<<<<<< HEAD
=======
        let loser_cid = Cid::new_v1_sha256(0x55, b"loser");
>>>>>>> bb1272db
        
        // Initiate voting (manually for testing)
        resolver.federation_votes.insert(conflict_id.clone(), Vec::new());
        
        // Cast votes
        let vote1 = FederationVote {
            voter: voter1,
            conflict_id: conflict_id.clone(),
            preferred_winner: winner_cid.clone(),
            timestamp: 1000,
            weight: 1.0,
            signature: None,
            reasoning: Some("Earlier block".to_string()),
        };
        
        let vote2 = FederationVote {
            voter: voter2,
            conflict_id: conflict_id.clone(),
            preferred_winner: winner_cid.clone(),
            timestamp: 1001,
            weight: 1.0,
            signature: None,
            reasoning: Some("Better chain".to_string()),
        };
        
        resolver.federation_votes.get_mut(&conflict_id).unwrap().push(vote1);
        resolver.federation_votes.get_mut(&conflict_id).unwrap().push(vote2);
        
        // Tally votes
        let results = resolver.tally_federation_votes(&conflict_id).unwrap();
        
        assert_eq!(results.total_votes, 2);
        assert!(results.quorum_met);
        assert!(results.threshold_met);
        assert_eq!(results.winner, Some(winner_cid));
        assert_eq!(results.votes_per_candidate.get(&winner_cid), Some(&2.0));
    }
}<|MERGE_RESOLUTION|>--- conflicted
+++ resolved
@@ -109,8 +109,19 @@
     pub resolution_strategy: ResolutionStrategy,
     /// Configuration for federation voting
     pub federation_vote_config: FederationVoteConfig,
-<<<<<<< HEAD
-=======
+}
+
+impl Default for ConflictResolutionConfig {
+    fn default() -> Self {
+        Self {
+            evidence_timeout: 300, // 5 minutes
+            min_participants: 3,
+            max_concurrent_conflicts: 10,
+            auto_resolve: true,
+            resolution_strategy: ResolutionStrategy::MultiCriteria,
+            federation_vote_config: FederationVoteConfig::default(),
+        }
+    }
 }
 
 /// Configuration for federation voting on conflicts
@@ -164,83 +175,6 @@
 pub struct FederationVoteResults {
     /// Total votes received
     pub total_votes: usize,
-    /// Votes per candidate block CID
-    pub votes_per_candidate: HashMap<Cid, f64>,
-    /// Whether quorum was achieved
-    pub quorum_met: bool,
-    /// Whether threshold was met for any candidate
-    pub threshold_met: bool,
-    /// The winning candidate if any
-    pub winner: Option<Cid>,
-    /// Detailed vote breakdown
-    pub vote_details: Vec<FederationVote>,
->>>>>>> bb1272db
-}
-
-impl Default for ConflictResolutionConfig {
-    fn default() -> Self {
-        Self {
-            evidence_timeout: 300, // 5 minutes
-            min_participants: 3,
-            max_concurrent_conflicts: 10,
-            auto_resolve: true,
-            resolution_strategy: ResolutionStrategy::MultiCriteria,
-            federation_vote_config: FederationVoteConfig::default(),
-        }
-    }
-}
-
-/// Configuration for federation voting on conflicts
-#[derive(Debug, Clone, Serialize, Deserialize)]
-pub struct FederationVoteConfig {
-    /// Voting duration in seconds
-    pub voting_duration: u64,
-    /// Minimum number of votes required for quorum
-    pub quorum: usize,
-    /// Threshold for acceptance (0.5 = majority, 0.67 = supermajority)
-    pub threshold: f64,
-    /// Maximum time to wait for vote broadcasts (seconds)
-    pub broadcast_timeout: u64,
-    /// Whether to require weighted voting based on reputation
-    pub weighted_voting: bool,
-}
-
-impl Default for FederationVoteConfig {
-    fn default() -> Self {
-        Self {
-            voting_duration: 600, // 10 minutes
-            quorum: 3,
-            threshold: 0.67, // Supermajority
-            broadcast_timeout: 60,
-            weighted_voting: false,
-        }
-    }
-}
-
-/// A vote from a federation node on a conflict resolution
-#[derive(Debug, Clone, Serialize, Deserialize)]
-pub struct FederationVote {
-    /// The node casting the vote
-    pub voter: Did,
-    /// The conflict being voted on
-    pub conflict_id: String,
-    /// The preferred resolution (CID of winning block)
-    pub preferred_winner: Cid,
-    /// Timestamp when vote was cast
-    pub timestamp: u64,
-    /// Optional weight for the vote (based on reputation, stake, etc.)
-    pub weight: f64,
-    /// Signature of the vote for verification
-    pub signature: Option<Vec<u8>>,
-    /// Reasoning for the vote choice
-    pub reasoning: Option<String>,
-}
-
-/// Aggregated results of federation voting
-#[derive(Debug, Clone, Serialize, Deserialize)]
-pub struct FederationVoteResults {
-    /// Total votes received
-    pub total_votes: usize,
     /// Votes per candidate block CID with cached reputation scores  
     pub votes_per_candidate: HashMap<Cid, f64>,
     /// Whether quorum was achieved
@@ -303,8 +237,6 @@
             federation_nodes: HashSet::new(),
             federation_votes: HashMap::new(),
             reputation_provider: None,
-<<<<<<< HEAD
-=======
         }
     }
 
@@ -395,7 +327,6 @@
         if voting_complete {
             let results = self.tally_federation_votes(conflict_id)?;
             return Ok(Some(results));
->>>>>>> bb1272db
         }
 
         Ok(None)
@@ -910,376 +841,14 @@
         &self.active_conflicts
     }
 
-    /// Create a new conflict resolver with federation capabilities
-    pub fn new_with_federation(
-        store: S, 
-        config: ConflictResolutionConfig, 
-        node_identity: Did,
-        federation_nodes: HashSet<Did>,
-        reputation_provider: Option<Box<dyn ReputationProvider>>,
-    ) -> Self {
-        Self {
-            store,
-            config,
-            active_conflicts: HashMap::new(),
-            resolution_history: VecDeque::new(),
-            node_identity,
-            federation_nodes,
-            federation_votes: HashMap::new(),
-            reputation_provider,
-        }
-    }
-
-    /// Add a node to the federation
-    pub fn add_federation_node(&mut self, node: Did) {
-        self.federation_nodes.insert(node);
-    }
-
-    /// Remove a node from the federation
-    pub fn remove_federation_node(&mut self, node: &Did) {
-        self.federation_nodes.remove(node);
-    }
-
-    /// Cast a vote on an active conflict
-    pub fn cast_federation_vote(&mut self, vote: FederationVote) -> Result<(), CommonError> {
-        // Verify the voter is part of the federation
-        if !self.federation_nodes.contains(&vote.voter) {
-            return Err(CommonError::PolicyDenied(
-                "Node not authorized to vote in federation".to_string()
-            ));
-        }
-
-        // Verify the conflict exists and is in voting state
-        let conflict = self.active_conflicts.get(&vote.conflict_id)
-            .ok_or_else(|| CommonError::ResourceNotFound(
-                format!("Conflict {} not found", vote.conflict_id)
-            ))?;
-
-        match &conflict.resolution_status {
-            ResolutionStatus::FederationVoting { .. } => {
-                // Add the vote
-                self.federation_votes
-                    .entry(vote.conflict_id.clone())
-                    .or_default()
-                    .push(vote);
-                Ok(())
-            }
-            _ => Err(CommonError::PolicyDenied(
-                "Conflict not in voting state".to_string()
-            )),
-        }
-    }
-
-    /// Check if federation voting is complete and tally results
-    pub fn check_federation_voting(&mut self, conflict_id: &str) -> Result<Option<FederationVoteResults>, CommonError> {
-        let conflict = self.active_conflicts.get(conflict_id)
-            .ok_or_else(|| CommonError::ResourceNotFound(
-                format!("Conflict {} not found", conflict_id)
-            ))?;
-
-        let (_votes_received, votes_needed, deadline) = match &conflict.resolution_status {
-            ResolutionStatus::FederationVoting { votes_received, votes_needed, deadline } => 
-                (*votes_received, *votes_needed, *deadline),
-            _ => return Ok(None), // Not in voting state
-        };
-
-        let current_time = SystemTime::now()
-            .duration_since(UNIX_EPOCH)
-            .unwrap()
-            .as_secs();
-
-        let empty_votes = Vec::new();
-        let votes = self.federation_votes.get(conflict_id).unwrap_or(&empty_votes);
-        
-        // Check if voting period has ended or enough votes received
-        let voting_complete = current_time >= deadline || votes.len() >= votes_needed;
-        
-        if voting_complete {
-            let results = self.tally_federation_votes(conflict_id)?;
-            return Ok(Some(results));
-        }
-
-        Ok(None)
-    }
-
-    /// Initiate federation voting for a conflict
-    fn initiate_federation_vote(&mut self, conflict_id: &str) -> Result<ResolutionStatus, CommonError> {
-        if self.federation_nodes.len() < self.config.federation_vote_config.quorum {
-            return Ok(ResolutionStatus::Failed {
-                reason: format!(
-                    "Insufficient federation nodes ({}) for quorum ({})",
-                    self.federation_nodes.len(),
-                    self.config.federation_vote_config.quorum
-                ),
-            });
-        }
-
-        let current_time = SystemTime::now()
-            .duration_since(UNIX_EPOCH)
-            .unwrap()
-            .as_secs();
-
-        let deadline = current_time + self.config.federation_vote_config.voting_duration;
-        let votes_needed = self.config.federation_vote_config.quorum;
-
-        // Update conflict status to federation voting
-        if let Some(conflict) = self.active_conflicts.get_mut(conflict_id) {
-            conflict.resolution_status = ResolutionStatus::FederationVoting {
-                votes_received: 0,
-                votes_needed,
-                deadline,
-            };
-        }
-
-        // Initialize empty vote collection for this conflict
-        self.federation_votes.insert(conflict_id.to_string(), Vec::new());
-
-        Ok(ResolutionStatus::FederationVoting {
-            votes_received: 0,
-            votes_needed,
-            deadline,
-        })
-    }
-
-    /// Tally federation votes and determine winner
-    fn tally_federation_votes(&self, conflict_id: &str) -> Result<FederationVoteResults, CommonError> {
-        let empty_votes = Vec::new();
-        let votes = self.federation_votes.get(conflict_id).unwrap_or(&empty_votes);
-        let config = &self.config.federation_vote_config;
-
-        let mut votes_per_candidate: HashMap<Cid, f64> = HashMap::new();
-        let mut total_weight = 0.0;
-        
-        // Cache reputation scores for all voters to avoid N+1 queries
-        let reputation_cache: HashMap<Did, f64> = if config.weighted_voting {
-            if let Some(rep_provider) = &self.reputation_provider {
-                votes.iter()
-                    .map(|vote| (vote.voter.clone(), rep_provider.get_reputation(&vote.voter)))
-                    .collect()
-            } else {
-                HashMap::new()
-            }
-        } else {
-            HashMap::new()
-        };
-
-        // Count votes with appropriate weighting
-        for vote in votes {
-            let weight = if config.weighted_voting {
-                // Use cached reputation scores to avoid repeated lookups
-                let rep_score = reputation_cache.get(&vote.voter).cloned().unwrap_or(1.0);
-                vote.weight.max(rep_score).max(1.0) // Ensure minimum weight of 1.0
-            } else {
-                1.0 // Equal weight for all votes
-            };
-
-            *votes_per_candidate.entry(vote.preferred_winner.clone()).or_insert(0.0) += weight;
-            total_weight += weight;
-        }
-
-        // Check quorum
-        let quorum_met = votes.len() >= config.quorum;
-        
-        // Find winner if threshold is met
-        let threshold_met = if quorum_met && total_weight > 0.0 {
-            votes_per_candidate.values().any(|&weight| weight / total_weight >= config.threshold)
-        } else {
-            false
-        };
-
-        let winner = if threshold_met {
-            votes_per_candidate
-                .iter()
-                .max_by(|(_, a), (_, b)| a.partial_cmp(b).unwrap_or(std::cmp::Ordering::Equal))
-                .map(|(cid, _)| cid.clone())
-        } else {
-            None
-        };
-
-        Ok(FederationVoteResults {
-            total_votes: votes.len(),
-            votes_per_candidate,
-            quorum_met,
-            threshold_met,
-            winner,
-            vote_details: votes.clone(),
-        })
-    }
-
-    /// Complete federation voting and apply the result
-    pub fn complete_federation_voting(&mut self, conflict_id: &str) -> Result<ResolutionStatus, CommonError> {
-        let results = self.tally_federation_votes(conflict_id)?;
-
-        if let Some(winner) = results.winner {
-            // Apply the resolution
-            self.apply_resolution(conflict_id, &winner)?;
-            
-            // Clean up votes
-            self.federation_votes.remove(conflict_id);
-
-            Ok(ResolutionStatus::Resolved {
-                winner,
-                applied_at: SystemTime::now().duration_since(UNIX_EPOCH).unwrap().as_secs(),
-            })
-        } else {
-            // Mark as failed if no consensus reached
-            if let Some(conflict) = self.active_conflicts.get_mut(conflict_id) {
-                conflict.resolution_status = ResolutionStatus::Failed {
-                    reason: if !results.quorum_met {
-                        "Quorum not met".to_string()
-                    } else {
-                        "Consensus threshold not reached".to_string()
-                    },
-                };
-            }
-
-            // Clean up votes
-            self.federation_votes.remove(conflict_id);
-
-            Ok(ResolutionStatus::Failed {
-                reason: if !results.quorum_met {
-                    "Quorum not met for federation vote".to_string()
-                } else {
-                    "Consensus threshold not reached in federation vote".to_string()
-                },
-            })
-        }
-    }
-
-    /// Get federation nodes
-    pub fn get_federation_nodes(&self) -> &HashSet<Did> {
-        &self.federation_nodes
-    }
-
-    /// Get active federation votes for a conflict
-    pub fn get_federation_votes(&self, conflict_id: &str) -> Option<&Vec<FederationVote>> {
-        self.federation_votes.get(conflict_id)
-    }
-
-    /// Check if a node is part of the federation
-    pub fn is_federation_member(&self, node: &Did) -> bool {
-        self.federation_nodes.contains(node)
-    }
-
-    /// Process periodic tasks (check for completed votes, timeouts, etc.)
-    pub fn process_periodic_tasks(&mut self) -> Result<Vec<String>, CommonError> {
-        let mut completed_conflicts = Vec::new();
-        let current_time = SystemTime::now()
-            .duration_since(UNIX_EPOCH)
-            .unwrap()
-            .as_secs();
-
-        // Check for completed federation votes
-        let conflict_ids: Vec<String> = self.active_conflicts.keys().cloned().collect();
-        
-        for conflict_id in conflict_ids {
-            if let Some(_results) = self.check_federation_voting(&conflict_id)? {
-                // Vote completed, apply results
-                self.complete_federation_voting(&conflict_id)?;
-                completed_conflicts.push(conflict_id);
-            } else {
-                // Check for voting timeout - need to handle this separately to avoid borrowing conflicts
-                let needs_timeout_handling = {
-                    if let Some(conflict) = self.active_conflicts.get(&conflict_id) {
-                        if let ResolutionStatus::FederationVoting { deadline, .. } = &conflict.resolution_status {
-                            current_time >= *deadline
-                        } else {
-                            false
-                        }
-                    } else {
-                        false
-                    }
-                };
-
-                if needs_timeout_handling {
-                    // Voting timed out, try to complete with current votes
-                    match self.complete_federation_voting(&conflict_id) {
-                        Ok(_) => completed_conflicts.push(conflict_id.clone()),
-                        Err(_) => {
-                            // Failed to reach consensus, mark as failed
-                            if let Some(conflict) = self.active_conflicts.get_mut(&conflict_id) {
-                                conflict.resolution_status = ResolutionStatus::Failed {
-                                    reason: "Federation voting timed out without consensus".to_string(),
-                                };
-                            }
-                        }
-                    }
-                }
-            }
-        }
-
-        Ok(completed_conflicts)
-    }
+
 
     /// Get resolution history
     pub fn get_resolution_history(&self) -> &VecDeque<DagConflict> {
         &self.resolution_history
     }
 
-    /// Get federation nodes
-    pub fn get_federation_nodes(&self) -> &HashSet<Did> {
-        &self.federation_nodes
-    }
-
-    /// Get active federation votes for a conflict
-    pub fn get_federation_votes(&self, conflict_id: &str) -> Option<&Vec<FederationVote>> {
-        self.federation_votes.get(conflict_id)
-    }
-
-    /// Check if a node is part of the federation
-    pub fn is_federation_member(&self, node: &Did) -> bool {
-        self.federation_nodes.contains(node)
-    }
-
-    /// Process periodic tasks (check for completed votes, timeouts, etc.)
-    pub fn process_periodic_tasks(&mut self) -> Result<Vec<String>, CommonError> {
-        let mut completed_conflicts = Vec::new();
-        let current_time = SystemTime::now()
-            .duration_since(UNIX_EPOCH)
-            .unwrap()
-            .as_secs();
-
-        // Check for completed federation votes
-        let conflict_ids: Vec<String> = self.active_conflicts.keys().cloned().collect();
-        
-        for conflict_id in conflict_ids {
-            if let Some(_results) = self.check_federation_voting(&conflict_id)? {
-                // Vote completed, apply results
-                self.complete_federation_voting(&conflict_id)?;
-                completed_conflicts.push(conflict_id);
-            } else {
-                // Check for voting timeout - need to handle this separately to avoid borrowing conflicts
-                let needs_timeout_handling = {
-                    if let Some(conflict) = self.active_conflicts.get(&conflict_id) {
-                        if let ResolutionStatus::FederationVoting { deadline, .. } = &conflict.resolution_status {
-                            current_time >= *deadline
-                        } else {
-                            false
-                        }
-                    } else {
-                        false
-                    }
-                };
-
-                if needs_timeout_handling {
-                    // Voting timed out, try to complete with current votes
-                    match self.complete_federation_voting(&conflict_id) {
-                        Ok(_) => completed_conflicts.push(conflict_id.clone()),
-                        Err(_) => {
-                            // Failed to reach consensus, mark as failed
-                            if let Some(conflict) = self.active_conflicts.get_mut(&conflict_id) {
-                                conflict.resolution_status = ResolutionStatus::Failed {
-                                    reason: "Federation voting timed out without consensus".to_string(),
-                                };
-                            }
-                        }
-                    }
-                }
-            }
-        }
-
-        Ok(completed_conflicts)
-    }
+
 }
 
 /// Internal representation of DAG structure for analysis
@@ -1596,10 +1165,7 @@
         // Create a mock conflict
         let conflict_id = "test_conflict".to_string();
         let winner_cid = Cid::new_v1_sha256(0x55, b"winner");
-<<<<<<< HEAD
-=======
         let loser_cid = Cid::new_v1_sha256(0x55, b"loser");
->>>>>>> bb1272db
         
         // Initiate voting (manually for testing)
         resolver.federation_votes.insert(conflict_id.clone(), Vec::new());
@@ -1634,7 +1200,7 @@
         assert_eq!(results.total_votes, 2);
         assert!(results.quorum_met);
         assert!(results.threshold_met);
-        assert_eq!(results.winner, Some(winner_cid));
+        assert_eq!(results.winner, Some(winner_cid.clone()));
         assert_eq!(results.votes_per_candidate.get(&winner_cid), Some(&2.0));
     }
 }