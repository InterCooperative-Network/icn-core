--- conflicted
+++ resolved
@@ -1677,7 +1677,6 @@
             ));
         };
         let selection_policy = icn_mesh::SelectionPolicy::default();
-        let capability_checker = icn_mesh::NoOpCapabilityChecker;
         let selected_executor = icn_mesh::select_executor(
             &job_id,
             &job_spec,
@@ -1686,11 +1685,7 @@
             self.reputation_store.as_ref(),
             &self.mana_ledger,
             self.latency_store.as_ref(),
-<<<<<<< HEAD
-            &capability_checker,
-=======
             &icn_mesh::NoOpCapabilityChecker,
->>>>>>> 4d1f705a
         );
 
         let selected_executor = match selected_executor {
@@ -2790,7 +2785,6 @@
         // Create selection policy (could be configurable via governance)
         let selection_policy = icn_mesh::SelectionPolicy::default();
 
-        let capability_checker = icn_mesh::NoOpCapabilityChecker;
         let selected_executor = icn_mesh::select_executor(
             job_id,
             &job.spec,
@@ -2799,11 +2793,7 @@
             ctx.reputation_store.as_ref(),
             &ctx.mana_ledger,
             ctx.latency_store.as_ref(),
-<<<<<<< HEAD
-            &capability_checker,
-=======
             &icn_mesh::NoOpCapabilityChecker,
->>>>>>> 4d1f705a
         );
 
         let executor_did = match selected_executor {
